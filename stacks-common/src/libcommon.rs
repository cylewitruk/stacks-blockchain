#![allow(unused_macros)]
#![allow(unused_imports)]
#![allow(dead_code)]
#![allow(non_camel_case_types)]
#![allow(non_snake_case)]
#![allow(non_upper_case_globals)]
#![cfg_attr(test, allow(unused_variables, unused_assignments))]

<<<<<<< HEAD
extern crate curve25519_dalek;
extern crate ed25519_dalek;
extern crate rand;
extern crate rusqlite;
extern crate secp256k1;
extern crate serde;
#[macro_use]
extern crate lazy_static;
extern crate ripemd;
extern crate sha2;
extern crate sha3;
extern crate time;
#[macro_use]
extern crate quote;
extern crate proc_macro2;

=======
>>>>>>> edb4b728
#[macro_use(o, slog_log, slog_trace, slog_debug, slog_info, slog_warn, slog_error)]
extern crate slog;

#[macro_use]
extern crate serde_derive;

#[macro_use]
pub mod util;

#[macro_use]
pub mod codec;

pub mod types;

pub mod address;

pub mod deps_common;

use crate::types::chainstate::{BlockHeaderHash, BurnchainHeaderHash, SortitionId, StacksBlockId};

pub mod consts {
    use crate::types::chainstate::BlockHeaderHash;
    use crate::types::chainstate::ConsensusHash;

    pub const TOKEN_TRANSFER_MEMO_LENGTH: usize = 34; // same as it is in Stacks v1

    pub const BITCOIN_REGTEST_FIRST_BLOCK_HEIGHT: u64 = 0;
    pub const BITCOIN_REGTEST_FIRST_BLOCK_TIMESTAMP: u32 = 0;
    pub const BITCOIN_REGTEST_FIRST_BLOCK_HASH: &str =
        "0000000000000000000000000000000000000000000000000000000000000000";

    pub const FIRST_STACKS_BLOCK_HASH: BlockHeaderHash = BlockHeaderHash([0u8; 32]);

    pub const FIRST_BURNCHAIN_CONSENSUS_HASH: ConsensusHash = ConsensusHash([0u8; 20]);

    pub const CHAIN_ID_MAINNET: u32 = 0x00000001;
    pub const CHAIN_ID_TESTNET: u32 = 0x80000000;

    #[cfg(any(test, feature = "testing"))]
    pub const MINER_REWARD_MATURITY: u64 = 2; // small for testing purposes

    #[cfg(not(any(test, feature = "testing")))]
    pub const MINER_REWARD_MATURITY: u64 = 100;

    pub const STACKS_EPOCH_MAX: u64 = i64::MAX as u64;
}<|MERGE_RESOLUTION|>--- conflicted
+++ resolved
@@ -5,26 +5,10 @@
 #![allow(non_snake_case)]
 #![allow(non_upper_case_globals)]
 #![cfg_attr(test, allow(unused_variables, unused_assignments))]
-
-<<<<<<< HEAD
-extern crate curve25519_dalek;
-extern crate ed25519_dalek;
-extern crate rand;
-extern crate rusqlite;
-extern crate secp256k1;
-extern crate serde;
-#[macro_use]
-extern crate lazy_static;
-extern crate ripemd;
-extern crate sha2;
-extern crate sha3;
-extern crate time;
 #[macro_use]
 extern crate quote;
 extern crate proc_macro2;
 
-=======
->>>>>>> edb4b728
 #[macro_use(o, slog_log, slog_trace, slog_debug, slog_info, slog_warn, slog_error)]
 extern crate slog;
 
