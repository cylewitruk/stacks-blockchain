[package]
name = "blockstack-core"
version = "0.0.1"
authors = [ "Jude Nelson <jude@stacks.org>",
            "Aaron Blankstein <aaron@blockstack.com>",
            "Ludo Galabru <ludovic@blockstack.com>" ]
license = "GPLv3"
homepage = "https://github.com/blockstack/stacks-blockchain"
repository = "https://github.com/blockstack/stacks-blockchain"
description = "Reference implementation of the Stacks 2.0 Blockchain"
keywords = [ "stacks", "stx", "bitcoin", "crypto", "blockstack", "decentralized", "dapps", "blockchain" ]
readme = "README.md"
resolver = "2"
edition = "2021"
rust-version = "1.61"

[profile.release]
debug = true

[lib]
name = "blockstack_lib"
path = "src/lib.rs"

[[bin]]
name = "stacks-inspect"
path = "src/main.rs"

[[bin]]
name = "clarity-cli"
path = "src/clarity_cli_main.rs"

[[bin]]
name = "blockstack-cli"
path = "src/blockstack_cli.rs"

[[bin]]
name = "relay-server"
path = "contrib/tools/relay-server/src/main.rs"

[[bench]]
name = "marf_bench"
harness = false

[[bench]]
name = "large_contract_bench"
harness = false

[[bench]]
name = "block_limits"
harness = false

[[bench]]
name = "c32_bench"
harness = false

[dependencies]
rand = "0.7.3"
rand_chacha = "=0.2.2"
serde = "1"
serde_derive = "1"
serde_stacker = "0.1"
sha3 = "0.10.1"
ripemd = "0.1.1"
regex = "1"
mio = "0.6"
lazy_static = "1.4.0"
url = "2.1.0"
percent-encoding = "2.1.0"
prometheus = { version = "0.9", optional = true }
integer-sqrt = "0.1.3"
slog = { version = "2.5.2", features = [ "max_level_trace" ] }
slog-term = "2.6.0"
slog-json = { version = "2.3.0", optional = true }
chrono = "0.4.19"
libc = "0.2.82"
clarity = { package = "clarity", path = "./clarity/." }
stacks_common = { package = "stacks-common", path = "./stacks-common/." }
siphasher = "0.3.7"
lz4_flex = { version = "0.10.0", default-features = false }
lru = "0.10.0"

[target.'cfg(unix)'.dependencies]
nix = "0.23"

[target.'cfg(windows)'.dependencies]
winapi = { version = "0.3", features = ["consoleapi", "handleapi", "synchapi", "winbase"] }

[target.'cfg(windows)'.dev-dependencies]
winapi = { version = "0.3", features = ["fileapi", "processenv", "winnt"] }

[dependencies.serde_json]
version = "1.0"
features = ["arbitrary_precision", "unbounded_depth"]

[dependencies.zstd]
version = "0.12.1"
features = ["zdict_builder"]

[dependencies.secp256k1]
version = "0.24.2"
features = ["serde", "recovery"]

[dependencies.rusqlite]
version = "=0.24.2"
features = ["blob", "serde_json", "i128_blob", "bundled", "trace"]

[dependencies.ed25519-dalek]
version = "=1.0.0-pre.3"
features = ["serde"]

[dependencies.curve25519-dalek]
version = "=2.0.0"
features = ["serde"]

[dependencies.time]
version = "0.2.23"
features = ["std"]

[dev-dependencies]
rstest = "0.11.0"
rstest_reuse = "0.1.3"
assert-json-diff = "1.0.0"
criterion = "0.3.5"
stdext = "0.3.1"
stx_genesis = { package = "stx-genesis", path = "./stx-genesis/."}
clarity = { package = "clarity", features = ["default", "testing"], path = "./clarity/." }
stacks_common = { package = "stacks-common", features = ["default", "testing"], path = "./stacks-common/." }
test-case = "3.1.0"
stacks-proc-macros = { package = "stacks-proc-macros", path = "./stacks-proc-macros/." }

[features]
default = ["developer-mode"]
profile-sqlite = []
disable-costs = []
developer-mode = []
monitoring_prom = ["prometheus"]
slog_json = ["slog-json", "stacks_common/slog_json", "clarity/slog_json"]
testing = []

[profile.dev.package.regex]
opt-level = 2

[target.'cfg(all(any(target_arch = "x86_64", target_arch = "x86", target_arch = "aarch64"), not(target_env = "msvc")))'.dependencies]
sha2 = { version = "0.10", features = ["asm"] }

[target.'cfg(any(not(any(target_arch = "x86_64", target_arch = "x86", target_arch = "aarch64")), target_env = "msvc"))'.dependencies]
sha2 = { version = "0.10" }

[workspace]
members = [
    ".",
    "clarity",
    "stx-genesis",
    "testnet/stacks-node",
<<<<<<< HEAD
    "stacks-proc-macros"]
=======
    "contrib/tools/relay-server"]
>>>>>>> edb4b728
<|MERGE_RESOLUTION|>--- conflicted
+++ resolved
@@ -152,8 +152,4 @@
     "clarity",
     "stx-genesis",
     "testnet/stacks-node",
-<<<<<<< HEAD
-    "stacks-proc-macros"]
-=======
-    "contrib/tools/relay-server"]
->>>>>>> edb4b728
+    "stacks-proc-macros"]