[package]
name = "blockstack-core"
version = "0.0.1"
authors = ["Jude Nelson <jude@blockstack.com>", "Aaron Blankstein <aaron@blockstack.com>"]
license = "GPLv3"
homepage = "https://github.com/blockstack/blockstack-core"
repository = "https://github.com/blockstack/blockstack-core"
description = "Reference implementation of Blockstack Core"
keywords = [ "bitcoin", "crypto", "blockstack", "decentralized", "dapps", "blockchain" ]
readme = "README.md"

[features]
developer-mode = []
default = ["developer-mode"]

[dependencies]
byteorder = "1.1"
rust-ini = "0.13"
rand = "=0.6"
serde = "1"
serde_derive = "1"
serde_json = "1.0"
sha2 = "0.8.0"
ripemd160 = "0.8.0"
dirs = "1.0.4"
regex = "1"
mio = "0.6.16"

[dependencies.secp256k1]
version = "0.11.5"
features = ["serde"]

[dependencies.rusqlite]
<<<<<<< HEAD
version = "=0.16.0"
=======
version = "0.16.0"
features = ["i128_blob"]
>>>>>>> 3c9fcd31

[dependencies.ed25519-dalek]
version = "=1.0.0-pre.1"
features = ["serde"]

[dependencies.curve25519-dalek]
version = "=1.0.3"
features = ["serde"]
<|MERGE_RESOLUTION|>--- conflicted
+++ resolved
@@ -31,12 +31,8 @@
 features = ["serde"]
 
 [dependencies.rusqlite]
-<<<<<<< HEAD
 version = "=0.16.0"
-=======
-version = "0.16.0"
 features = ["i128_blob"]
->>>>>>> 3c9fcd31
 
 [dependencies.ed25519-dalek]
 version = "=1.0.0-pre.1"
