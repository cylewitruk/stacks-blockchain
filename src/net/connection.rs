--- conflicted
+++ resolved
@@ -139,14 +139,11 @@
         self.socket_event_id
     }
 
-<<<<<<< HEAD
-=======
     /// Are we expecting a reply?
     pub fn expects_reply(&self) -> bool {
         self.receiver_output.is_some()
     }
 
->>>>>>> 30336081
     /// Try to flush and receive.
     /// Only call this once all sender data is bufferred up.
     /// Consumed the handle if it succeeds in both emptying the message buffer and getting a message.
