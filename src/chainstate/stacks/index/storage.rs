--- conflicted
+++ resolved
@@ -42,32 +42,10 @@
     get_node_byte_len, get_node_hash, read_block_identifier, read_hash_bytes, read_node_hash_bytes,
     read_nodetype, read_root_hash, write_nodetype_bytes,
 };
-<<<<<<< HEAD
-use chainstate::stacks::index::cache::*;
-use chainstate::stacks::index::file::TrieFile;
-use chainstate::stacks::index::file::TrieFileNodeHashReader;
-use chainstate::stacks::index::marf::MARFOpenOpts;
-use chainstate::stacks::index::node::{
-    clear_backptr, is_backptr, set_backptr, TrieNode, TrieNode16, TrieNode256, TrieNode4,
-    TrieNode48, TrieNodeID, TrieNodeType, TriePath, TriePtr,
-};
-use chainstate::stacks::index::profile::TrieBenchmark;
-use chainstate::stacks::index::trie::Trie;
-use chainstate::stacks::index::Error;
-use chainstate::stacks::index::TrieHasher;
-use chainstate::stacks::index::{trie_sql, BlockMap, MarfTrieId};
-
-use stacks_common::util::hash::to_hex;
-use util::log;
-use util_lib::db::sql_pragma;
-use util_lib::db::sqlite_open;
-use util_lib::db::tx_begin_immediate;
-use util_lib::db::tx_busy_handler;
-use util_lib::db::Error as db_error;
-use util_lib::db::SQLITE_MARF_PAGE_SIZE;
-use util_lib::db::SQLITE_MMAP_SIZE;
-
-=======
+use crate::chainstate::stacks::index::cache::*;
+use crate::chainstate::stacks::index::file::TrieFile;
+use crate::chainstate::stacks::index::file::TrieFileNodeHashReader;
+use crate::chainstate::stacks::index::marf::MARFOpenOpts;
 use crate::chainstate::stacks::index::node::{
     clear_backptr, is_backptr, set_backptr, TrieNode, TrieNode16, TrieNode256, TrieNode4,
     TrieNode48, TrieNodeID, TrieNodeType, TriePath, TriePtr,
@@ -80,11 +58,11 @@
 use crate::util_lib::db::tx_busy_handler;
 use crate::util_lib::db::Error as db_error;
 use crate::util_lib::db::SQLITE_MMAP_SIZE;
+use crate::util_lib::db::SQLITE_MARF_PAGE_SIZE;
 use stacks_common::util::log;
 
 use crate::chainstate::stacks::index::TrieHashExtension;
 use crate::chainstate::stacks::index::{ClarityMarfTrieId, TrieLeaf};
->>>>>>> 4ccaf546
 use crate::types::chainstate::BlockHeaderHash;
 use crate::types::chainstate::BLOCK_HEADER_HASH_ENCODED_SIZE;
 use stacks_common::types::chainstate::{TrieHash, TRIEHASH_ENCODED_SIZE};
@@ -2816,270 +2794,6 @@
             + (trie_sql::count_blocks(&self.db)
                 .expect("Corruption: SQL Error on a non-fallible query.") as usize)
     }
-<<<<<<< HEAD
-=======
-}
-
-#[cfg(test)]
-pub mod test {
-    use std::collections::VecDeque;
-    use std::fs;
-
-    use crate::chainstate::stacks::index::marf::*;
-    use crate::chainstate::stacks::index::node::*;
-    use crate::chainstate::stacks::index::*;
-
-    use super::*;
-
-    fn ptrs_cmp(p1: &[TriePtr], p2: &[TriePtr]) -> bool {
-        if p1.len() != p2.len() {
-            return false;
-        }
-        for (ptr1, ptr2) in p1.iter().zip(p2.iter()) {
-            if ptr1.chr != ptr2.chr || ptr1.id != ptr2.id {
-                return false;
-            }
-        }
-        return true;
-    }
-
-    fn node_cmp(n1: &TrieNodeType, n2: &TrieNodeType) -> bool {
-        match (n1, n2) {
-            (TrieNodeType::Leaf(ref data1), TrieNodeType::Leaf(ref data2)) => {
-                data1.path == data2.path && data1.data == data2.data
-            }
-            (TrieNodeType::Node4(ref data1), TrieNodeType::Node4(ref data2)) => {
-                data1.path == data2.path && ptrs_cmp(&data1.ptrs, &data2.ptrs)
-            }
-            (TrieNodeType::Node16(ref data1), TrieNodeType::Node16(ref data2)) => {
-                data1.path == data2.path && ptrs_cmp(&data1.ptrs, &data2.ptrs)
-            }
-            (TrieNodeType::Node48(ref data1), TrieNodeType::Node48(ref data2)) => {
-                data1.path == data2.path && ptrs_cmp(&data1.ptrs, &data2.ptrs)
-            }
-            (TrieNodeType::Node256(ref data1), TrieNodeType::Node256(ref data2)) => {
-                data1.path == data2.path && ptrs_cmp(&data1.ptrs, &data2.ptrs)
-            }
-            (_, _) => false,
-        }
-    }
-
-    fn trie_print<T: MarfTrieId>(t: &mut TrieRAM<T>) {
-        for dat in t.data.iter() {
-            eprintln!("{}: {:?}", &dat.1, &dat.0);
-        }
-    }
-
-    fn trie_cmp<T: MarfTrieId>(t1: &mut TrieRAM<T>, t2: &mut TrieRAM<T>) -> bool {
-        eprintln!("Begin comparing tries\nTrie 1:");
-        trie_print(t1);
-        eprintln!("Trie 2");
-        trie_print(t2);
-        eprintln!("End tries\n");
-
-        let mut frontier_1 = VecDeque::new();
-        let mut frontier_2 = VecDeque::new();
-
-        assert!(t1.data.len() > 0);
-        assert!(t2.data.len() > 0);
-
-        let (n1_data, n1_hash) = t1.data[0].clone();
-        let (n2_data, n2_hash) = t2.data[0].clone();
-
-        if let TrieNodeType::Node256(_) = n1_data {
-        } else {
-            assert!(false)
-        }
-        if let TrieNodeType::Node256(_) = n2_data {
-        } else {
-            assert!(false)
-        }
-
-        frontier_1.push_back((n1_data, n1_hash));
-        frontier_2.push_back((n2_data, n2_hash));
-
-        while frontier_1.len() > 0 && frontier_2.len() > 0 {
-            if frontier_1.len() != frontier_2.len() {
-                debug!("frontier len mismatch");
-                return false;
-            }
-
-            let (n1_data, n1_hash) = frontier_1.pop_front().unwrap();
-            let (n2_data, n2_hash) = frontier_2.pop_front().unwrap();
-
-            if n1_hash != n2_hash {
-                debug!("root hash mismatch: {} != {}", &n1_hash, &n2_hash);
-                return false;
-            }
-
-            if !node_cmp(&n1_data, &n2_data) {
-                debug!("root node mismatch: {:?} != {:?}", &n1_data, &n2_data);
-                return false;
-            }
-
-            // search children
-            for ptr in n1_data.ptrs() {
-                if ptr.id != TrieNodeID::Empty as u8 && !is_backptr(ptr.id) {
-                    let (child_data, child_hash) = t1.read_nodetype(&ptr).unwrap();
-                    frontier_1.push_back((child_data, child_hash))
-                }
-            }
-            for ptr in n2_data.ptrs() {
-                if ptr.id != TrieNodeID::Empty as u8 && !is_backptr(ptr.id) {
-                    let (child_data, child_hash) = t2.read_nodetype(&ptr).unwrap();
-                    frontier_2.push_back((child_data, child_hash))
-                }
-            }
-        }
-
-        return true;
-    }
-
-    fn load_store_trie_m_n_same(m: u64, n: u64, same: bool) {
-        let test_name = format!(
-            "/tmp/load_store_trie_{}_{}_{}",
-            m,
-            n,
-            if same { "same" } else { "unique" }
-        );
-        if fs::metadata(&test_name).is_ok() {
-            fs::remove_file(&test_name).unwrap();
-        }
-
-        let confirmed_marf_storage = TrieFileStorage::<StacksBlockId>::open(&test_name).unwrap();
-        let mut confirmed_marf = MARF::<StacksBlockId>::from_storage(confirmed_marf_storage);
-
-        confirmed_marf
-            .begin(&StacksBlockId::sentinel(), &StacksBlockId([0x02; 32]))
-            .unwrap();
-
-        // pre-populate
-        for i in 0..n {
-            let mut path_bytes = [
-                0, 1, 2, 3, 4, 5, 6, 7, 8, 9, 10, 11, 12, 13, 14, 15, 16, 17, 18, 19, 20, 21, 22,
-                23, 24, 25, 26, 27, 28, 29, 30, 31,
-            ];
-            path_bytes[24..32].copy_from_slice(&i.to_be_bytes());
-
-            let path = TriePath::from_bytes(&path_bytes).unwrap();
-            let value = TrieLeaf::new(&vec![], &[i as u8; 40].to_vec());
-            confirmed_marf.insert_raw(path.clone(), value).unwrap();
-        }
-
-        let confirmed_tip = StacksBlockId([0x01; 32]);
-        confirmed_marf.commit_to(&confirmed_tip).unwrap();
-
-        let marf_storage = TrieFileStorage::<StacksBlockId>::open_unconfirmed(&test_name).unwrap();
-        let mut marf = MARF::from_storage(marf_storage);
-
-        let mut last_trie = None;
-
-        let mut all_new_paths = vec![];
-
-        // instantiate unconfirmed m times
-        for j in 0..m {
-            let unconfirmed_tip = marf.begin_unconfirmed(&confirmed_tip).unwrap();
-            let mut new_inserted = vec![];
-
-            if let Some(mut trie) = last_trie.take() {
-                if let Some((_, ref mut loaded_trie)) =
-                    marf.borrow_storage_backend().data.last_extended
-                {
-                    assert!(trie_cmp(loaded_trie, &mut trie));
-                }
-            }
-
-            // pre-populated keys are present
-            for i in 0..n {
-                let mut path_bytes = [
-                    0, 1, 2, 3, 4, 5, 6, 7, 8, 9, 10, 11, 12, 13, 14, 15, 16, 17, 18, 19, 20, 21,
-                    22, 23, 24, 25, 26, 27, 28, 29, 30, 31,
-                ];
-                path_bytes[24..32].copy_from_slice(&i.to_be_bytes());
-
-                let path = TriePath::from_bytes(&path_bytes).unwrap();
-
-                // NOTE: may have been overwritten; just check for presence
-                assert!(MARF::get_path(
-                    &mut marf.borrow_storage_backend(),
-                    &unconfirmed_tip,
-                    &path
-                )
-                .unwrap()
-                .is_some());
-            }
-
-            // insert new keys
-            for i in 0..n {
-                // NOTE: may overwrite prepopulated values
-                let mut path_bytes = [
-                    0, 1, 2, 3, 4, 5, 6, 7, 8, 9, 10, 11, 12, 13, 14, 15, 16, 17, 18, 19, 20, 21,
-                    22, 23, 24, 25, 26, 27, 28, 29, 30, 31,
-                ];
-                path_bytes[24..32].copy_from_slice(&i.to_be_bytes());
-                if !same {
-                    path_bytes[16..24].copy_from_slice(&j.to_be_bytes());
-                }
-
-                let path = TriePath::from_bytes(&path_bytes).unwrap();
-                let value = TrieLeaf::new(&vec![], &[(i + 128) as u8; 40].to_vec());
-
-                new_inserted.push((path.clone(), value.clone()));
-
-                if let Ok(Some(_)) = MARF::get_path(
-                    &mut confirmed_marf.borrow_storage_backend(),
-                    &confirmed_tip,
-                    &path,
-                ) {
-                } else {
-                    all_new_paths.push(path.clone());
-                }
-
-                marf.insert_raw(path, value).unwrap();
-            }
-
-            // verify that all new keys are there, off the unconfirmed tip
-            for (path, expected_value) in new_inserted.iter() {
-                let value =
-                    MARF::get_path(&mut marf.borrow_storage_backend(), &unconfirmed_tip, &path)
-                        .unwrap()
-                        .unwrap();
-                assert_eq!(expected_value.data, value.data);
-            }
-
-            last_trie = Some(
-                marf.borrow_storage_backend()
-                    .data
-                    .last_extended
-                    .clone()
-                    .unwrap()
-                    .1,
-            );
-            marf.commit().unwrap();
-        }
-
-        let unconfirmed_tip = MARF::make_unconfirmed_chain_tip(&confirmed_tip);
-
-        // test rollback
-        for path in all_new_paths.iter() {
-            eprintln!("path present? {:?}", &path);
-            assert!(
-                MARF::get_path(&mut marf.borrow_storage_backend(), &unconfirmed_tip, &path)
-                    .unwrap()
-                    .is_some()
-            );
-        }
-
-        marf.drop_unconfirmed();
-
-        for path in all_new_paths.iter() {
-            eprintln!("path absent?  {:?}", &path);
-            assert!(
-                MARF::get_path(&mut marf.borrow_storage_backend(), &confirmed_tip, &path).is_err()
-            );
-        }
-    }
->>>>>>> 4ccaf546
 
     pub fn get_benchmarks(&self) -> TrieBenchmark {
         self.bench.clone()
