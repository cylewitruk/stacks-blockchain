--- conflicted
+++ resolved
@@ -182,10 +182,6 @@
 }
 
 pub trait BlockstackOperation {
-<<<<<<< HEAD
-    fn check(&self, burnchain: &Burnchain, tx: &mut SortitionHandleTx) -> Result<(), Error>;
-=======
->>>>>>> 0fd5da30
     fn from_tx(block_header: &BurnchainBlockHeader, tx: &BurnchainTransaction) -> Result<Self, Error>
         where Self: Sized;
 }
