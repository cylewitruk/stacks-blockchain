--- conflicted
+++ resolved
@@ -71,8 +71,6 @@
     for (contract, error) in tests.iter() {
         assert_eq!(
             arithmetic_check(contract, ClarityVersion::Clarity1),
-<<<<<<< HEAD
-=======
             Err(error.clone()),
             "Check contract:\n {}",
             contract
@@ -83,7 +81,6 @@
     for (contract, error) in tests.iter() {
         assert_eq!(
             arithmetic_check(contract, ClarityVersion::Clarity2),
->>>>>>> 7a74001d
             Err(error.clone()),
             "Check contract:\n {}",
             contract
@@ -125,11 +122,7 @@
     for (contract, result) in tests.iter() {
         assert_eq!(
             arithmetic_check(contract, ClarityVersion::Clarity1),
-<<<<<<< HEAD
-            Err(error.clone()),
-=======
             result.clone(),
->>>>>>> 7a74001d
             "Check contract:\n {}",
             contract
         );
@@ -146,59 +139,54 @@
 }
 
 #[test]
-<<<<<<< HEAD
+fn test_variables_fail_arithmetic_check_clarity2() {
+    // Tests the behavior using Clarity2.
+    let tests = [
+        (
+            "(define-private (foo) burn-block-height)",
+            Err(VariableForbidden(NativeVariables::BurnBlockHeight)),
+        ),
+        (
+            "(define-private (foo) block-height)",
+            Err(VariableForbidden(NativeVariables::BlockHeight)),
+        ),
+        (
+            "(define-private (foo) tx-sender)",
+            Err(VariableForbidden(NativeVariables::TxSender)),
+        ),
+        (
+            "(define-private (foo) contract-caller)",
+            Err(VariableForbidden(NativeVariables::ContractCaller)),
+        ),
+        (
+            "(define-private (foo) is-in-regtest)",
+            Err(VariableForbidden(NativeVariables::Regtest)),
+        ),
+        (
+            "(define-private (foo) stx-liquid-supply)",
+            Err(VariableForbidden(NativeVariables::TotalLiquidMicroSTX)),
+        ),
+        (
+            "(define-private (foo) tx-sponsor?)",
+            Err(VariableForbidden(NativeVariables::TxSponsor)),
+        ),
+    ];
+
+    for (contract, result) in tests.iter() {
+        assert_eq!(
+            arithmetic_check(contract, ClarityVersion::Clarity2),
+            result.clone(),
+            "Check contract:\n {}",
+            contract
+        );
+    }
+}
+
+#[test]
 fn test_functions_clarity1() {
     // Tests all functions against Clarity1 VM. Results should be different for Clarity1 vs Clarity2 functions.
     let tests = [
         // Clarity1 functions.
-=======
-fn test_variables_fail_arithmetic_check_clarity2() {
-    // Tests the behavior using Clarity2.
-    let tests = [
-        (
-            "(define-private (foo) burn-block-height)",
-            Err(VariableForbidden(NativeVariables::BurnBlockHeight)),
-        ),
-        (
-            "(define-private (foo) block-height)",
-            Err(VariableForbidden(NativeVariables::BlockHeight)),
-        ),
-        (
-            "(define-private (foo) tx-sender)",
-            Err(VariableForbidden(NativeVariables::TxSender)),
-        ),
-        (
-            "(define-private (foo) contract-caller)",
-            Err(VariableForbidden(NativeVariables::ContractCaller)),
-        ),
-        (
-            "(define-private (foo) is-in-regtest)",
-            Err(VariableForbidden(NativeVariables::Regtest)),
-        ),
-        (
-            "(define-private (foo) stx-liquid-supply)",
-            Err(VariableForbidden(NativeVariables::TotalLiquidMicroSTX)),
-        ),
-        (
-            "(define-private (foo) tx-sponsor?)",
-            Err(VariableForbidden(NativeVariables::TxSponsor)),
-        ),
-    ];
-
-    for (contract, result) in tests.iter() {
-        assert_eq!(
-            arithmetic_check(contract, ClarityVersion::Clarity2),
-            result.clone(),
-            "Check contract:\n {}",
-            contract
-        );
-    }
-}
-
-#[test]
-fn test_functions() {
-    let bad_tests = [
->>>>>>> 7a74001d
         ("(define-private (foo) (at-block 0x0202020202020202020202020202020202020202020202020202020202020202 (+ 1 2)))",
          Err(FunctionNotPermitted(NativeFunctions::AtBlock))),
         ("(define-private (foo) (map-get? foo-map {a: u1}))",
@@ -282,11 +270,7 @@
     for (contract, result) in tests.iter() {
         assert_eq!(
             arithmetic_check(contract, ClarityVersion::Clarity1),
-<<<<<<< HEAD
             result.clone(),
-=======
-            Err(error.clone()),
->>>>>>> 7a74001d
             "Check contract:\n {}",
             contract
         );
