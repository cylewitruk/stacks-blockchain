--- conflicted
+++ resolved
@@ -53,7 +53,6 @@
                 let caller = env
                     .caller
                     .clone()
-<<<<<<< HEAD
                     .ok_or(RuntimeErrorType::NoCallerInContext)?;
                 Ok(Some(caller))
             }
@@ -64,10 +63,6 @@
                         .expect("ERROR: principal should be a valid Clarity object"),
                 };
                 Ok(Some(sponsor))
-=======
-                    .ok_or(RuntimeErrorType::NoSenderInContext)?;
-                Ok(Some(Value::Principal(sender)))
->>>>>>> 7ba919a5
             }
             NativeVariables::BlockHeight => {
                 runtime_cost(ClarityCostFunction::FetchVar, env, 1)?;
