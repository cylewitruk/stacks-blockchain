// Copyright (C) 2013-2020 Blockstack PBC, a public benefit corporation
// Copyright (C) 2020 Stacks Open Internet Foundation
//
// This program is free software: you can redistribute it and/or modify
// it under the terms of the GNU General Public License as published by
// the Free Software Foundation, either version 3 of the License, or
// (at your option) any later version.
//
// This program is distributed in the hope that it will be useful,
// but WITHOUT ANY WARRANTY; without even the implied warranty of
// MERCHANTABILITY or FITNESS FOR A PARTICULAR PURPOSE.  See the
// GNU General Public License for more details.
//
// You should have received a copy of the GNU General Public License
// along with this program.  If not, see <http://www.gnu.org/licenses/>.

use burnchains::Burnchain;
use burnchains::Error as burnchain_error;
use chainstate::burn::ConsensusHash;
use std::convert::TryFrom;
use util::log;
use vm::costs::ExecutionCost;

pub use self::mempool::MemPoolDB;
use crate::types::chainstate::StacksBlockId;
use crate::types::chainstate::{BlockHeaderHash, BurnchainHeaderHash};
use stacks_common::types::StacksEpoch as GenericStacksEpoch;
pub use stacks_common::types::StacksEpochId;
pub mod mempool;

#[cfg(test)]
pub mod tests;

use std::cmp::Ord;
use std::cmp::Ordering;
use std::cmp::PartialOrd;

pub type StacksEpoch = GenericStacksEpoch<ExecutionCost>;

// fork set identifier -- to be mixed with the consensus hash (encodes the version)
pub const SYSTEM_FORK_SET_VERSION: [u8; 4] = [23u8, 0u8, 0u8, 0u8];

// chain id
pub const CHAIN_ID_MAINNET: u32 = 0x00000001;
pub const CHAIN_ID_TESTNET: u32 = 0x80000000;

// peer version (big-endian)
// first byte == major network protocol version (currently 0x18)
// second and third bytes are unused
// fourth byte == highest epoch supported by this node (0x05 for 2.05)
pub const PEER_VERSION_MAINNET: u32 = 0x18000005;
pub const PEER_VERSION_TESTNET: u32 = 0xfacade05;

pub const PEER_VERSION_EPOCH_1_0: u8 = 0x00;
pub const PEER_VERSION_EPOCH_2_0: u8 = 0x00;
pub const PEER_VERSION_EPOCH_2_05: u8 = 0x05;

// network identifiers
pub const NETWORK_ID_MAINNET: u32 = 0x17000000;
pub const NETWORK_ID_TESTNET: u32 = 0xff000000;

// default port
pub const NETWORK_P2P_PORT: u16 = 6265;

// sliding burnchain window over which a miner's past block-commit payouts will be used to weight
// its current block-commit in a sortition
pub const MINING_COMMITMENT_WINDOW: u8 = 6;

// This controls a miner heuristic for dropping a transaction from repeated consideration
//  in the mempool. If the transaction caused the block limit to be reached when the block
//  was previously `TX_BLOCK_LIMIT_PROPORTION_HEURISTIC`% full, the transaction will be dropped
//  from the mempool. 20% is chosen as a heuristic here to allow for large transactions to be
//  attempted, but if they cannot be included in an otherwise mostly empty block, not to consider
//  them again.
pub const TX_BLOCK_LIMIT_PROPORTION_HEURISTIC: u64 = 20;

pub const GENESIS_EPOCH: StacksEpochId = StacksEpochId::Epoch20;

/// The number of blocks which will share the block bonus
///   from burn blocks that occurred without a sortition.
///   (See: https://forum.stacks.org/t/pox-consensus-and-stx-future-supply)
#[cfg(test)]
pub const INITIAL_MINING_BONUS_WINDOW: u16 = 10;
#[cfg(not(test))]
pub const INITIAL_MINING_BONUS_WINDOW: u16 = 10_000;

pub const STACKS_2_0_LAST_BLOCK_TO_PROCESS: u64 = 700_000;
pub const MAINNET_2_0_GENESIS_ROOT_HASH: &str =
    "9653c92b1ad726e2dc17862a3786f7438ab9239c16dd8e7aaba8b0b5c34b52af";

pub const STACKS_EPOCH_MAX: u64 = i64::MAX as u64;

/// This is the "dummy" parent to the actual first burnchain block that we process.
pub const FIRST_BURNCHAIN_CONSENSUS_HASH: ConsensusHash = ConsensusHash([0u8; 20]);

// TODO: TO BE SET BY STACKS_V1_MINER_THRESHOLD
pub const BITCOIN_MAINNET_FIRST_BLOCK_HEIGHT: u64 = 666050;
pub const BITCOIN_MAINNET_FIRST_BLOCK_TIMESTAMP: u32 = 1610643248;
pub const BITCOIN_MAINNET_FIRST_BLOCK_HASH: &str =
    "0000000000000000000ab248c8e35c574514d052a83dbc12669e19bc43df486e";
pub const BITCOIN_MAINNET_INITIAL_REWARD_START_BLOCK: u64 = 651389;
pub const BITCOIN_MAINNET_STACKS_2_05_BURN_HEIGHT: u64 = 713_000;

// TODO: Pick a real height for Stacks 2.1.
pub const BITCOIN_MAINNET_STACKS_21_BURN_HEIGHT: u64 = 2_000_000;

pub const BITCOIN_TESTNET_FIRST_BLOCK_HEIGHT: u64 = 2000000;
pub const BITCOIN_TESTNET_FIRST_BLOCK_TIMESTAMP: u32 = 1622691840;
pub const BITCOIN_TESTNET_FIRST_BLOCK_HASH: &str =
    "000000000000010dd0863ec3d7a0bae17c1957ae1de9cbcdae8e77aad33e3b8c";
pub const BITCOIN_TESTNET_STACKS_2_05_BURN_HEIGHT: u64 = 2_104_380;

// TODO: Pick a real height for Stacks 2.1.
pub const BITCOIN_TESTNET_STACKS_21_BURN_HEIGHT: u64 = 4_000_000;

pub const BITCOIN_REGTEST_FIRST_BLOCK_HEIGHT: u64 = 0;
pub const BITCOIN_REGTEST_FIRST_BLOCK_TIMESTAMP: u32 = 0;
pub const BITCOIN_REGTEST_FIRST_BLOCK_HASH: &str =
    "0000000000000000000000000000000000000000000000000000000000000000";

pub const FIRST_STACKS_BLOCK_HASH: BlockHeaderHash = BlockHeaderHash([0u8; 32]);
pub const EMPTY_MICROBLOCK_PARENT_HASH: BlockHeaderHash = BlockHeaderHash([0u8; 32]);

lazy_static! {
    pub static ref FIRST_STACKS_BLOCK_ID: StacksBlockId =
        StacksBlockId::new(&FIRST_BURNCHAIN_CONSENSUS_HASH, &FIRST_STACKS_BLOCK_HASH);
}

pub const BOOT_BLOCK_HASH: BlockHeaderHash = BlockHeaderHash([0xff; 32]);
pub const BURNCHAIN_BOOT_CONSENSUS_HASH: ConsensusHash = ConsensusHash([0xff; 20]);

pub const MICROSTACKS_PER_STACKS: u32 = 1_000_000;

pub const POX_SUNSET_START: u64 = 100_000;
pub const POX_SUNSET_END: u64 = POX_SUNSET_START + 400_000;

pub const POX_PREPARE_WINDOW_LENGTH: u32 = 100;
pub const POX_REWARD_CYCLE_LENGTH: u32 = 2100;
/// The maximum amount that PoX rewards can be scaled by.
///  That is, if participation is very low, rewards are:
///      POX_MAXIMAL_SCALING x (rewards with 100% participation)
///  Set a 4x, this implies the lower bound of participation for scaling
///   is 25%
pub const POX_MAXIMAL_SCALING: u128 = 4;
/// This is the amount that PoX threshold adjustments are stepped by.
pub const POX_THRESHOLD_STEPS_USTX: u128 = 10_000 * (MICROSTACKS_PER_STACKS as u128);

pub const POX_MAX_NUM_CYCLES: u8 = 12;

// These values are taken from the corresponding variables in `pox-tesnet.clar`.
pub const POX_TESTNET_STACKING_THRESHOLD_25: u128 = 8000;
pub const POX_TESTNET_CYCLE_LENGTH: u128 = 1050;

pub const POX_V1_MAINNET_EARLY_UNLOCK_HEIGHT: u32 = 1_000_000;
pub const POX_V1_TESTNET_EARLY_UNLOCK_HEIGHT: u32 = 2_000_000;

// Stacks 1.0 did not allow smart contracts so all limits are 0.
pub const BLOCK_LIMIT_MAINNET_10: ExecutionCost = ExecutionCost {
    write_length: 0,
    write_count: 0,
    read_length: 0,
    read_count: 0,
    runtime: 0,
};

// Block limit in Stacks 2.0.
pub const BLOCK_LIMIT_MAINNET_20: ExecutionCost = ExecutionCost {
    write_length: 15_000_000, // roughly 15 mb
    write_count: 7_750,
    read_length: 100_000_000,
    read_count: 7_750,
    runtime: 5_000_000_000,
};

// Block limit in Stacks 2.05.
pub const BLOCK_LIMIT_MAINNET_205: ExecutionCost = ExecutionCost {
    write_length: 15_000_000,
    write_count: 15_000,
    read_length: 100_000_000,
    read_count: 15_000,
    runtime: 5_000_000_000,
};

// Block limit for the testnet in Stacks 2.0.
pub const HELIUM_BLOCK_LIMIT_20: ExecutionCost = ExecutionCost {
    write_length: 15_0_000_000,
    write_count: 5_0_000,
    read_length: 1_000_000_000,
    read_count: 5_0_000,
    // allow much more runtime in helium blocks than mainnet
    runtime: 100_000_000_000,
};

pub const FAULT_DISABLE_MICROBLOCKS_COST_CHECK: &str = "MICROBLOCKS_DISABLE_COST_CHECK";
pub const FAULT_DISABLE_MICROBLOCKS_BYTES_CHECK: &str = "MICROBLOCKS_DISABLE_BYTES_CHECK";

pub fn check_fault_injection(fault_name: &str) -> bool {
    use std::env;

    // only activates if we're testing
    if env::var("BITCOIND_TEST") != Ok("1".to_string()) {
        return false;
    }

    env::var(fault_name) == Ok("1".to_string())
}

<<<<<<< HEAD
#[repr(u32)]
#[derive(Debug, Clone, Eq, PartialEq, PartialOrd, Ord, Hash, Copy, Deserialize)]
pub enum StacksEpochId {
    Epoch10 = 0x01000,
    Epoch20 = 0x02000,
    Epoch2_05 = 0x02005,
    Epoch21 = 0x0200a,
}

impl std::fmt::Display for StacksEpochId {
    fn fmt(&self, f: &mut std::fmt::Formatter<'_>) -> std::fmt::Result {
        match self {
            StacksEpochId::Epoch10 => write!(f, "1.0"),
            StacksEpochId::Epoch20 => write!(f, "2.0"),
            StacksEpochId::Epoch2_05 => write!(f, "2.05"),
            StacksEpochId::Epoch21 => write!(f, "2.1"),
        }
    }
}

impl TryFrom<u32> for StacksEpochId {
    type Error = &'static str;

    fn try_from(value: u32) -> Result<StacksEpochId, Self::Error> {
        match value {
            x if x == StacksEpochId::Epoch10 as u32 => Ok(StacksEpochId::Epoch10),
            x if x == StacksEpochId::Epoch20 as u32 => Ok(StacksEpochId::Epoch20),
            x if x == StacksEpochId::Epoch2_05 as u32 => Ok(StacksEpochId::Epoch2_05),
            x if x == StacksEpochId::Epoch21 as u32 => Ok(StacksEpochId::Epoch21),
            _ => Err("Invalid epoch"),
        }
    }
}

#[derive(Debug, Clone, PartialEq, Eq, Hash, Deserialize)]
pub struct StacksEpoch {
    pub epoch_id: StacksEpochId,
    pub start_height: u64,
    pub end_height: u64,
    pub block_limit: ExecutionCost,
    pub network_epoch: u8,
}

impl StacksEpoch {
    /// Determine which epoch, if any, in a list of epochs, a given burnchain height falls into.
    /// Returns Some(index) if there is such an epoch in the list.
    /// Returns None if not.
    pub fn find_epoch(epochs: &[StacksEpoch], height: u64) -> Option<usize> {
        for (i, epoch) in epochs.iter().enumerate() {
            if epoch.start_height <= height && height < epoch.end_height {
                return Some(i);
            }
        }
        None
    }

    #[cfg(test)]
    pub fn unit_test_pre_2_05(epoch_2_0_block_height: u64) -> Vec<StacksEpoch> {
        info!(
            "StacksEpoch unit_test first_burn_height = {}",
            epoch_2_0_block_height
        );

        vec![
            StacksEpoch {
                epoch_id: StacksEpochId::Epoch10,
                start_height: 0,
                end_height: epoch_2_0_block_height,
                block_limit: ExecutionCost::max_value(),
                network_epoch: PEER_VERSION_EPOCH_1_0,
            },
            StacksEpoch {
                epoch_id: StacksEpochId::Epoch20,
                start_height: epoch_2_0_block_height,
                end_height: STACKS_EPOCH_MAX,
                block_limit: ExecutionCost::max_value(),
                network_epoch: PEER_VERSION_EPOCH_2_0,
            },
        ]
    }

    #[cfg(test)]
    pub fn unit_test_2_05(epoch_2_0_block_height: u64) -> Vec<StacksEpoch> {
        info!(
            "StacksEpoch unit_test first_burn_height = {}",
            epoch_2_0_block_height
        );

        vec![
            StacksEpoch {
                epoch_id: StacksEpochId::Epoch10,
                start_height: 0,
                end_height: epoch_2_0_block_height,
                block_limit: ExecutionCost::max_value(),
                network_epoch: PEER_VERSION_EPOCH_1_0,
            },
            StacksEpoch {
                epoch_id: StacksEpochId::Epoch20,
                start_height: epoch_2_0_block_height,
                end_height: epoch_2_0_block_height + 4,
                block_limit: ExecutionCost::max_value(),
                network_epoch: PEER_VERSION_EPOCH_2_0,
            },
            StacksEpoch {
                epoch_id: StacksEpochId::Epoch2_05,
                start_height: epoch_2_0_block_height + 4,
                end_height: STACKS_EPOCH_MAX,
                block_limit: ExecutionCost {
                    write_length: 205205,
                    write_count: 205205,
                    read_length: 205205,
                    read_count: 205205,
                    runtime: 205205,
                },
                network_epoch: PEER_VERSION_EPOCH_2_05,
            },
        ]
    }
}

// StacksEpochs are ordered by start block height
impl PartialOrd for StacksEpoch {
    fn partial_cmp(&self, other: &StacksEpoch) -> Option<Ordering> {
        self.epoch_id.partial_cmp(&other.epoch_id)
    }
}

impl Ord for StacksEpoch {
    fn cmp(&self, other: &StacksEpoch) -> Ordering {
        self.epoch_id.cmp(&other.epoch_id)
    }
}

=======
>>>>>>> a1d45cae
lazy_static! {
    pub static ref STACKS_EPOCHS_MAINNET: [StacksEpoch; 4] = [
        StacksEpoch {
            epoch_id: StacksEpochId::Epoch10,
            start_height: 0,
            end_height: BITCOIN_MAINNET_FIRST_BLOCK_HEIGHT,
            block_limit: BLOCK_LIMIT_MAINNET_10.clone(),
            network_epoch: PEER_VERSION_EPOCH_1_0
        },
        StacksEpoch {
            epoch_id: StacksEpochId::Epoch20,
            start_height: BITCOIN_MAINNET_FIRST_BLOCK_HEIGHT,
            end_height: BITCOIN_MAINNET_STACKS_2_05_BURN_HEIGHT,
            block_limit: BLOCK_LIMIT_MAINNET_20.clone(),
            network_epoch: PEER_VERSION_EPOCH_2_0
        },
        StacksEpoch {
            epoch_id: StacksEpochId::Epoch2_05,
            start_height: BITCOIN_MAINNET_STACKS_2_05_BURN_HEIGHT,
            end_height: BITCOIN_MAINNET_STACKS_21_BURN_HEIGHT,
            block_limit: BLOCK_LIMIT_MAINNET_205.clone(),
            network_epoch: PEER_VERSION_EPOCH_2_05
        },
        StacksEpoch {
            epoch_id: StacksEpochId::Epoch21,
            start_height: BITCOIN_MAINNET_STACKS_21_BURN_HEIGHT,
            end_height: STACKS_EPOCH_MAX,
            block_limit: BLOCK_LIMIT_MAINNET_205.clone(),
            network_epoch: PEER_VERSION_EPOCH_2_05
        },
    ];
}

lazy_static! {
    pub static ref STACKS_EPOCHS_TESTNET: [StacksEpoch; 4] = [
        StacksEpoch {
            epoch_id: StacksEpochId::Epoch10,
            start_height: 0,
            end_height: BITCOIN_TESTNET_FIRST_BLOCK_HEIGHT,
            block_limit: BLOCK_LIMIT_MAINNET_10.clone(),
            network_epoch: PEER_VERSION_EPOCH_1_0
        },
        StacksEpoch {
            epoch_id: StacksEpochId::Epoch20,
            start_height: BITCOIN_TESTNET_FIRST_BLOCK_HEIGHT,
            end_height: BITCOIN_TESTNET_STACKS_2_05_BURN_HEIGHT,
            block_limit: BLOCK_LIMIT_MAINNET_20.clone(),
            network_epoch: PEER_VERSION_EPOCH_2_0
        },
        StacksEpoch {
            epoch_id: StacksEpochId::Epoch2_05,
            start_height: BITCOIN_TESTNET_STACKS_2_05_BURN_HEIGHT,
            end_height: BITCOIN_TESTNET_STACKS_21_BURN_HEIGHT,
            block_limit: BLOCK_LIMIT_MAINNET_205.clone(),
            network_epoch: PEER_VERSION_EPOCH_2_05
        },
        StacksEpoch {
            epoch_id: StacksEpochId::Epoch21,
            start_height: BITCOIN_TESTNET_STACKS_21_BURN_HEIGHT,
            end_height: STACKS_EPOCH_MAX,
            block_limit: BLOCK_LIMIT_MAINNET_205.clone(),
            network_epoch: PEER_VERSION_EPOCH_2_05
        },
    ];
}

lazy_static! {
    pub static ref STACKS_EPOCHS_REGTEST: [StacksEpoch; 4] = [
        StacksEpoch {
            epoch_id: StacksEpochId::Epoch10,
            start_height: 0,
            end_height: 0,
            block_limit: BLOCK_LIMIT_MAINNET_10.clone(),
            network_epoch: PEER_VERSION_EPOCH_1_0
        },
        StacksEpoch {
            epoch_id: StacksEpochId::Epoch20,
            start_height: 0,
            end_height: 1000,
            block_limit: HELIUM_BLOCK_LIMIT_20.clone(),
            network_epoch: PEER_VERSION_EPOCH_2_0
        },
        StacksEpoch {
            epoch_id: StacksEpochId::Epoch2_05,
            start_height: 1000,
            end_height: 2000,
            block_limit: HELIUM_BLOCK_LIMIT_20.clone(),
            network_epoch: PEER_VERSION_EPOCH_2_05
        },
        StacksEpoch {
            epoch_id: StacksEpochId::Epoch21,
            start_height: 2000,
            end_height: STACKS_EPOCH_MAX,
            block_limit: HELIUM_BLOCK_LIMIT_20.clone(),
            network_epoch: PEER_VERSION_EPOCH_2_05
        },
    ];
}

/// Stacks 2.05 epoch marker.  All block-commits in 2.05 must have a memo bitfield with this value
/// *or greater*.
pub static STACKS_EPOCH_2_05_MARKER: u8 = 0x05;

#[test]
fn test_ord_for_stacks_epoch() {
    let epochs = STACKS_EPOCHS_MAINNET.clone();
    assert_eq!(epochs[0].cmp(&epochs[1]), Ordering::Less);
    assert_eq!(epochs[1].cmp(&epochs[2]), Ordering::Less);
    assert_eq!(epochs[0].cmp(&epochs[2]), Ordering::Less);
    assert_eq!(epochs[0].cmp(&epochs[0]), Ordering::Equal);
    assert_eq!(epochs[1].cmp(&epochs[1]), Ordering::Equal);
    assert_eq!(epochs[2].cmp(&epochs[2]), Ordering::Equal);
    assert_eq!(epochs[2].cmp(&epochs[0]), Ordering::Greater);
    assert_eq!(epochs[2].cmp(&epochs[1]), Ordering::Greater);
    assert_eq!(epochs[1].cmp(&epochs[0]), Ordering::Greater);
}

#[test]
fn test_ord_for_stacks_epoch_id() {
    assert_eq!(
        StacksEpochId::Epoch10.cmp(&StacksEpochId::Epoch20),
        Ordering::Less
    );
    assert_eq!(
        StacksEpochId::Epoch20.cmp(&StacksEpochId::Epoch2_05),
        Ordering::Less
    );
    assert_eq!(
        StacksEpochId::Epoch10.cmp(&StacksEpochId::Epoch2_05),
        Ordering::Less
    );
    assert_eq!(
        StacksEpochId::Epoch10.cmp(&StacksEpochId::Epoch10),
        Ordering::Equal
    );
    assert_eq!(
        StacksEpochId::Epoch20.cmp(&StacksEpochId::Epoch20),
        Ordering::Equal
    );
    assert_eq!(
        StacksEpochId::Epoch2_05.cmp(&StacksEpochId::Epoch2_05),
        Ordering::Equal
    );
    assert_eq!(
        StacksEpochId::Epoch2_05.cmp(&StacksEpochId::Epoch20),
        Ordering::Greater
    );
    assert_eq!(
        StacksEpochId::Epoch2_05.cmp(&StacksEpochId::Epoch10),
        Ordering::Greater
    );
    assert_eq!(
        StacksEpochId::Epoch20.cmp(&StacksEpochId::Epoch10),
        Ordering::Greater
    );
}
<<<<<<< HEAD

impl StacksEpoch {
    #[cfg(test)]
    pub fn unit_test(
        stacks_epoch_id: StacksEpochId,
        epoch_2_0_block_height: u64,
    ) -> Vec<StacksEpoch> {
        match stacks_epoch_id {
            StacksEpochId::Epoch10 | StacksEpochId::Epoch20 => {
                StacksEpoch::unit_test_pre_2_05(epoch_2_0_block_height)
            }
            StacksEpochId::Epoch2_05 => StacksEpoch::unit_test_2_05(epoch_2_0_block_height),
            StacksEpochId::Epoch21 => {
                panic!("This method signature is not prepared to go up to Stacks 2.1")
            }
        }
    }

    pub fn all(
        epoch_2_0_block_height: u64,
        epoch_2_05_block_height: u64,
        epoch_2_1_block_height: u64,
    ) -> Vec<StacksEpoch> {
=======
pub trait StacksEpochExtension {
    #[cfg(test)]
    fn unit_test(stacks_epoch_id: StacksEpochId, epoch_2_0_block_height: u64) -> Vec<StacksEpoch>;
    #[cfg(test)]
    fn unit_test_2_05(epoch_2_0_block_height: u64) -> Vec<StacksEpoch>;
    #[cfg(test)]
    fn unit_test_pre_2_05(epoch_2_0_block_height: u64) -> Vec<StacksEpoch>;
}

impl StacksEpochExtension for StacksEpoch {
    #[cfg(test)]
    fn unit_test_pre_2_05(first_burnchain_height: u64) -> Vec<StacksEpoch> {
        info!(
            "StacksEpoch unit_test first_burn_height = {}",
            first_burnchain_height
        );

>>>>>>> a1d45cae
        vec![
            StacksEpoch {
                epoch_id: StacksEpochId::Epoch10,
                start_height: 0,
<<<<<<< HEAD
                end_height: epoch_2_0_block_height,
=======
                end_height: first_burnchain_height,
>>>>>>> a1d45cae
                block_limit: ExecutionCost::max_value(),
                network_epoch: PEER_VERSION_EPOCH_1_0,
            },
            StacksEpoch {
                epoch_id: StacksEpochId::Epoch20,
<<<<<<< HEAD
                start_height: epoch_2_0_block_height,
                end_height: epoch_2_05_block_height,
                block_limit: ExecutionCost::max_value(),
                network_epoch: PEER_VERSION_EPOCH_1_0,
            },
            StacksEpoch {
                epoch_id: StacksEpochId::Epoch2_05,
                start_height: epoch_2_05_block_height,
                end_height: epoch_2_1_block_height,
=======
                start_height: first_burnchain_height,
                end_height: STACKS_EPOCH_MAX,
                block_limit: ExecutionCost::max_value(),
                network_epoch: PEER_VERSION_EPOCH_2_0,
            },
        ]
    }

    #[cfg(test)]
    fn unit_test_2_05(first_burnchain_height: u64) -> Vec<StacksEpoch> {
        info!(
            "StacksEpoch unit_test first_burn_height = {}",
            first_burnchain_height
        );

        vec![
            StacksEpoch {
                epoch_id: StacksEpochId::Epoch10,
                start_height: 0,
                end_height: first_burnchain_height,
>>>>>>> a1d45cae
                block_limit: ExecutionCost::max_value(),
                network_epoch: PEER_VERSION_EPOCH_1_0,
            },
            StacksEpoch {
<<<<<<< HEAD
                epoch_id: StacksEpochId::Epoch21,
                start_height: epoch_2_1_block_height,
                end_height: STACKS_EPOCH_MAX,
                block_limit: ExecutionCost::max_value(),
                network_epoch: PEER_VERSION_EPOCH_1_0,
            },
        ]
    }
=======
                epoch_id: StacksEpochId::Epoch20,
                start_height: first_burnchain_height,
                end_height: first_burnchain_height + 4,
                block_limit: ExecutionCost::max_value(),
                network_epoch: PEER_VERSION_EPOCH_2_0,
            },
            StacksEpoch {
                epoch_id: StacksEpochId::Epoch2_05,
                start_height: first_burnchain_height + 4,
                end_height: STACKS_EPOCH_MAX,
                block_limit: ExecutionCost {
                    write_length: 205205,
                    write_count: 205205,
                    read_length: 205205,
                    read_count: 205205,
                    runtime: 205205,
                },
                network_epoch: PEER_VERSION_EPOCH_2_05,
            },
        ]
    }

    #[cfg(test)]
    fn unit_test(stacks_epoch_id: StacksEpochId, first_burnchain_height: u64) -> Vec<StacksEpoch> {
        match stacks_epoch_id {
            StacksEpochId::Epoch10 | StacksEpochId::Epoch20 => {
                StacksEpoch::unit_test_pre_2_05(first_burnchain_height)
            }
            StacksEpochId::Epoch2_05 => StacksEpoch::unit_test_2_05(first_burnchain_height),
        }
    }
>>>>>>> a1d45cae
}<|MERGE_RESOLUTION|>--- conflicted
+++ resolved
@@ -205,142 +205,6 @@
     env::var(fault_name) == Ok("1".to_string())
 }
 
-<<<<<<< HEAD
-#[repr(u32)]
-#[derive(Debug, Clone, Eq, PartialEq, PartialOrd, Ord, Hash, Copy, Deserialize)]
-pub enum StacksEpochId {
-    Epoch10 = 0x01000,
-    Epoch20 = 0x02000,
-    Epoch2_05 = 0x02005,
-    Epoch21 = 0x0200a,
-}
-
-impl std::fmt::Display for StacksEpochId {
-    fn fmt(&self, f: &mut std::fmt::Formatter<'_>) -> std::fmt::Result {
-        match self {
-            StacksEpochId::Epoch10 => write!(f, "1.0"),
-            StacksEpochId::Epoch20 => write!(f, "2.0"),
-            StacksEpochId::Epoch2_05 => write!(f, "2.05"),
-            StacksEpochId::Epoch21 => write!(f, "2.1"),
-        }
-    }
-}
-
-impl TryFrom<u32> for StacksEpochId {
-    type Error = &'static str;
-
-    fn try_from(value: u32) -> Result<StacksEpochId, Self::Error> {
-        match value {
-            x if x == StacksEpochId::Epoch10 as u32 => Ok(StacksEpochId::Epoch10),
-            x if x == StacksEpochId::Epoch20 as u32 => Ok(StacksEpochId::Epoch20),
-            x if x == StacksEpochId::Epoch2_05 as u32 => Ok(StacksEpochId::Epoch2_05),
-            x if x == StacksEpochId::Epoch21 as u32 => Ok(StacksEpochId::Epoch21),
-            _ => Err("Invalid epoch"),
-        }
-    }
-}
-
-#[derive(Debug, Clone, PartialEq, Eq, Hash, Deserialize)]
-pub struct StacksEpoch {
-    pub epoch_id: StacksEpochId,
-    pub start_height: u64,
-    pub end_height: u64,
-    pub block_limit: ExecutionCost,
-    pub network_epoch: u8,
-}
-
-impl StacksEpoch {
-    /// Determine which epoch, if any, in a list of epochs, a given burnchain height falls into.
-    /// Returns Some(index) if there is such an epoch in the list.
-    /// Returns None if not.
-    pub fn find_epoch(epochs: &[StacksEpoch], height: u64) -> Option<usize> {
-        for (i, epoch) in epochs.iter().enumerate() {
-            if epoch.start_height <= height && height < epoch.end_height {
-                return Some(i);
-            }
-        }
-        None
-    }
-
-    #[cfg(test)]
-    pub fn unit_test_pre_2_05(epoch_2_0_block_height: u64) -> Vec<StacksEpoch> {
-        info!(
-            "StacksEpoch unit_test first_burn_height = {}",
-            epoch_2_0_block_height
-        );
-
-        vec![
-            StacksEpoch {
-                epoch_id: StacksEpochId::Epoch10,
-                start_height: 0,
-                end_height: epoch_2_0_block_height,
-                block_limit: ExecutionCost::max_value(),
-                network_epoch: PEER_VERSION_EPOCH_1_0,
-            },
-            StacksEpoch {
-                epoch_id: StacksEpochId::Epoch20,
-                start_height: epoch_2_0_block_height,
-                end_height: STACKS_EPOCH_MAX,
-                block_limit: ExecutionCost::max_value(),
-                network_epoch: PEER_VERSION_EPOCH_2_0,
-            },
-        ]
-    }
-
-    #[cfg(test)]
-    pub fn unit_test_2_05(epoch_2_0_block_height: u64) -> Vec<StacksEpoch> {
-        info!(
-            "StacksEpoch unit_test first_burn_height = {}",
-            epoch_2_0_block_height
-        );
-
-        vec![
-            StacksEpoch {
-                epoch_id: StacksEpochId::Epoch10,
-                start_height: 0,
-                end_height: epoch_2_0_block_height,
-                block_limit: ExecutionCost::max_value(),
-                network_epoch: PEER_VERSION_EPOCH_1_0,
-            },
-            StacksEpoch {
-                epoch_id: StacksEpochId::Epoch20,
-                start_height: epoch_2_0_block_height,
-                end_height: epoch_2_0_block_height + 4,
-                block_limit: ExecutionCost::max_value(),
-                network_epoch: PEER_VERSION_EPOCH_2_0,
-            },
-            StacksEpoch {
-                epoch_id: StacksEpochId::Epoch2_05,
-                start_height: epoch_2_0_block_height + 4,
-                end_height: STACKS_EPOCH_MAX,
-                block_limit: ExecutionCost {
-                    write_length: 205205,
-                    write_count: 205205,
-                    read_length: 205205,
-                    read_count: 205205,
-                    runtime: 205205,
-                },
-                network_epoch: PEER_VERSION_EPOCH_2_05,
-            },
-        ]
-    }
-}
-
-// StacksEpochs are ordered by start block height
-impl PartialOrd for StacksEpoch {
-    fn partial_cmp(&self, other: &StacksEpoch) -> Option<Ordering> {
-        self.epoch_id.partial_cmp(&other.epoch_id)
-    }
-}
-
-impl Ord for StacksEpoch {
-    fn cmp(&self, other: &StacksEpoch) -> Ordering {
-        self.epoch_id.cmp(&other.epoch_id)
-    }
-}
-
-=======
->>>>>>> a1d45cae
 lazy_static! {
     pub static ref STACKS_EPOCHS_MAINNET: [StacksEpoch; 4] = [
         StacksEpoch {
@@ -497,31 +361,6 @@
         Ordering::Greater
     );
 }
-<<<<<<< HEAD
-
-impl StacksEpoch {
-    #[cfg(test)]
-    pub fn unit_test(
-        stacks_epoch_id: StacksEpochId,
-        epoch_2_0_block_height: u64,
-    ) -> Vec<StacksEpoch> {
-        match stacks_epoch_id {
-            StacksEpochId::Epoch10 | StacksEpochId::Epoch20 => {
-                StacksEpoch::unit_test_pre_2_05(epoch_2_0_block_height)
-            }
-            StacksEpochId::Epoch2_05 => StacksEpoch::unit_test_2_05(epoch_2_0_block_height),
-            StacksEpochId::Epoch21 => {
-                panic!("This method signature is not prepared to go up to Stacks 2.1")
-            }
-        }
-    }
-
-    pub fn all(
-        epoch_2_0_block_height: u64,
-        epoch_2_05_block_height: u64,
-        epoch_2_1_block_height: u64,
-    ) -> Vec<StacksEpoch> {
-=======
 pub trait StacksEpochExtension {
     #[cfg(test)]
     fn unit_test(stacks_epoch_id: StacksEpochId, epoch_2_0_block_height: u64) -> Vec<StacksEpoch>;
@@ -539,32 +378,16 @@
             first_burnchain_height
         );
 
->>>>>>> a1d45cae
         vec![
             StacksEpoch {
                 epoch_id: StacksEpochId::Epoch10,
                 start_height: 0,
-<<<<<<< HEAD
-                end_height: epoch_2_0_block_height,
-=======
                 end_height: first_burnchain_height,
->>>>>>> a1d45cae
                 block_limit: ExecutionCost::max_value(),
                 network_epoch: PEER_VERSION_EPOCH_1_0,
             },
             StacksEpoch {
                 epoch_id: StacksEpochId::Epoch20,
-<<<<<<< HEAD
-                start_height: epoch_2_0_block_height,
-                end_height: epoch_2_05_block_height,
-                block_limit: ExecutionCost::max_value(),
-                network_epoch: PEER_VERSION_EPOCH_1_0,
-            },
-            StacksEpoch {
-                epoch_id: StacksEpochId::Epoch2_05,
-                start_height: epoch_2_05_block_height,
-                end_height: epoch_2_1_block_height,
-=======
                 start_height: first_burnchain_height,
                 end_height: STACKS_EPOCH_MAX,
                 block_limit: ExecutionCost::max_value(),
@@ -585,21 +408,10 @@
                 epoch_id: StacksEpochId::Epoch10,
                 start_height: 0,
                 end_height: first_burnchain_height,
->>>>>>> a1d45cae
                 block_limit: ExecutionCost::max_value(),
                 network_epoch: PEER_VERSION_EPOCH_1_0,
             },
             StacksEpoch {
-<<<<<<< HEAD
-                epoch_id: StacksEpochId::Epoch21,
-                start_height: epoch_2_1_block_height,
-                end_height: STACKS_EPOCH_MAX,
-                block_limit: ExecutionCost::max_value(),
-                network_epoch: PEER_VERSION_EPOCH_1_0,
-            },
-        ]
-    }
-=======
                 epoch_id: StacksEpochId::Epoch20,
                 start_height: first_burnchain_height,
                 end_height: first_burnchain_height + 4,
@@ -631,5 +443,4 @@
             StacksEpochId::Epoch2_05 => StacksEpoch::unit_test_2_05(first_burnchain_height),
         }
     }
->>>>>>> a1d45cae
 }