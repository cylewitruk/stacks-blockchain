// Copyright (C) 2013-2020 Blockstack PBC, a public benefit corporation
// Copyright (C) 2020 Stacks Open Internet Foundation
//
// This program is free software: you can redistribute it and/or modify
// it under the terms of the GNU General Public License as published by
// the Free Software Foundation, either version 3 of the License, or
// (at your option) any later version.
//
// This program is distributed in the hope that it will be useful,
// but WITHOUT ANY WARRANTY; without even the implied warranty of
// MERCHANTABILITY or FITNESS FOR A PARTICULAR PURPOSE.  See the
// GNU General Public License for more details.
//
// You should have received a copy of the GNU General Public License
// along with this program.  If not, see <http://www.gnu.org/licenses/>.

use crate::vm::analysis::type_checker::natives::SimpleNativeFunction;
use crate::vm::analysis::type_checker::TypedNativeFunction;
use crate::vm::costs::ExecutionCost;
use crate::vm::functions::define::DefineFunctions;
use crate::vm::functions::NativeFunctions;
use crate::vm::types::{FixedFunction, FunctionType, Value};
use crate::vm::variables::NativeVariables;

pub mod contracts;

#[derive(Serialize)]
struct ReferenceAPIs {
    functions: Vec<FunctionAPI>,
    keywords: Vec<KeywordAPI>,
}

#[derive(Serialize, Clone)]
pub struct KeywordAPI {
    pub name: &'static str,
    pub snippet: &'static str,
    pub output_type: &'static str,
    pub description: &'static str,
    pub example: &'static str,
}

#[derive(Serialize)]
pub struct FunctionAPI {
    pub name: String,
    pub snippet: String,
    pub input_type: String,
    pub output_type: String,
    pub signature: String,
    pub description: String,
    pub example: String,
}

pub struct SimpleFunctionAPI {
    name: Option<&'static str>,
    snippet: &'static str,
    signature: &'static str,
    description: &'static str,
    example: &'static str,
}

struct SpecialAPI {
    output_type: &'static str,
    snippet: &'static str,
    input_type: &'static str,
    signature: &'static str,
    description: &'static str,
    example: &'static str,
}

pub struct DefineAPI {
    output_type: &'static str,
    snippet: &'static str,
    input_type: &'static str,
    signature: &'static str,
    description: &'static str,
    example: &'static str,
}

const BLOCK_HEIGHT: KeywordAPI = KeywordAPI {
    name: "block-height",
    snippet: "block-height",
    output_type: "uint",
    description: "Returns the current block height of the Stacks blockchain as an uint",
    example:
        "(> block-height 1000) ;; returns true if the current block-height has passed 1000 blocks.",
};

const BURN_BLOCK_HEIGHT: KeywordAPI = KeywordAPI {
    name: "burn-block-height",
    snippet: "burn-block-height",
    output_type: "uint",
    description: "Returns the current block height of the underlying burn blockchain as a uint",
    example: "(> burn-block-height 1000) ;; returns true if the current height of the underlying burn blockchain has passed 1000 blocks."
};

const CONTRACT_CALLER_KEYWORD: KeywordAPI = KeywordAPI {
    name: "contract-caller",
    snippet: "contract-caller",
    output_type: "principal",
    description: "Returns the caller of the current contract context. If this contract is the first one called by a signed transaction,
the caller will be equal to the signing principal. If `contract-call?` was used to invoke a function from a new contract, `contract-caller`
changes to the _calling_ contract's principal. If `as-contract` is used to change the `tx-sender` context, `contract-caller` _also_ changes
to the same contract principal.",
    example: "(print contract-caller) ;; Will print out a Stacks address of the transaction sender",
};

const TX_SENDER_KEYWORD: KeywordAPI = KeywordAPI {
    name: "tx-sender",
    snippet: "tx-sender",
    output_type: "principal",
    description: "Returns the original sender of the current transaction, or if `as-contract` was called to modify the sending context, it returns that
contract principal.",
    example: "(print tx-sender) ;; Will print out a Stacks address of the transaction sender",
};

const TX_SPONSOR_KEYWORD: KeywordAPI = KeywordAPI {
    name: "tx-sponsor?",
    snippet: "tx-sponsor?",
    output_type: "optional principal",
    description: "Returns the sponsor of the current transaction if there is a sponsor, otherwise returns None.",
    example: "(print tx-sponsor?) ;; Will print out an optional value containing the Stacks address of the transaction sponsor",
};

const TOTAL_LIQUID_USTX_KEYWORD: KeywordAPI = KeywordAPI {
    name: "stx-liquid-supply",
    snippet: "stx-liquid-supply",
    output_type: "uint",
    description: "Returns the total number of micro-STX (uSTX) that are liquid in the system as of this block.",
    example: "(print stx-liquid-supply) ;; Will print out the total number of liquid uSTX"
};

const REGTEST_KEYWORD: KeywordAPI = KeywordAPI {
    name: "is-in-regtest",
    snippet: "is-in-regtest",
    output_type: "bool",
    description: "Returns whether or not the code is running in a regression test",
    example:
        "(print is-in-regtest) ;; Will print 'true' if the code is running in a regression test",
};

const MAINNET_KEYWORD: KeywordAPI = KeywordAPI {
    name: "is-in-mainnet",
    snippet: "is-in-mainnet",
    output_type: "bool",
    description: "Returns a boolean indicating whether or not the code is running on the mainnet",
    example: "(print is-in-mainnet) ;; Will print 'true' if the code is running on the mainnet",
};

const CHAINID_KEYWORD: KeywordAPI = KeywordAPI {
    name: "chain-id",
    snippet: "chain-id",
    output_type: "uint",
    description: "Returns the 32-bit chain ID of the blockchain running this transaction",
    example: "(print chain-id) ;; Will print 'u1' if the code is running on mainnet, and 'u2147483648' on testnet, and other values on different chains."
};

const NONE_KEYWORD: KeywordAPI = KeywordAPI {
    name: "none",
    snippet: "none",
    output_type: "(optional ?)",
    description: "Represents the _none_ option indicating no value for a given optional (analogous to a null value).",
    example: "
(define-public (only-if-positive (a int))
  (if (> a 0)
      (some a)
      none))
(only-if-positive 4) ;; Returns (some 4)
(only-if-positive (- 3)) ;; Returns none
"
};

const TRUE_KEYWORD: KeywordAPI = KeywordAPI {
    name: "true",
    snippet: "true",
    output_type: "bool",
    description: "Boolean true constant.",
    example: "
(and true false) ;; Evaluates to false
(or false true)  ;; Evaluates to true
",
};

const FALSE_KEYWORD: KeywordAPI = KeywordAPI {
    name: "false",
    snippet: "false",
    output_type: "bool",
    description: "Boolean false constant.",
    example: "
(and true false) ;; Evaluates to false
(or false true)  ;; Evaluates to true
",
};

const TO_UINT_API: SimpleFunctionAPI = SimpleFunctionAPI {
    name: None,
    snippet: "to-uint ${1:int}",
    signature: "(to-uint i)",
    description: "Tries to convert the `int` argument to a `uint`. Will cause a runtime error and abort if the supplied argument is negative.",
    example: "(to-uint 238) ;; Returns u238"
};

const TO_INT_API: SimpleFunctionAPI = SimpleFunctionAPI {
    name: None,
    snippet: "to-int ${1:uint}",
    signature: "(to-int u)",
    description: "Tries to convert the `uint` argument to an `int`. Will cause a runtime error and abort if the supplied argument is >= `pow(2, 127)`",
    example: "(to-int u238) ;; Returns 238"
};

const BUFF_TO_INT_LE_API: SimpleFunctionAPI = SimpleFunctionAPI {
    name: None,
    snippet: "buff-to-int-le ${1:buff}",
    signature: "(buff-to-int-le (buff 16))",
    description: "Converts a byte buffer to a signed integer use a little-endian encoding.
The byte buffer can be up to 16 bytes in length. If there are fewer than 16 bytes, as
this function uses a little-endian encoding, the input behaves as if it is
zero-padded on the _right_.

Note: This function is only available starting with Stacks 2.1.",
    example: r#"
(buff-to-int-le 0x01) ;; Returns 1
(buff-to-int-le 0x01000000000000000000000000000000) ;; Returns 1
(buff-to-int-le 0xffffffffffffffffffffffffffffffff) ;; Returns -1
(buff-to-int-le 0x) ;; Returns 0
"#,
};

const BUFF_TO_UINT_LE_API: SimpleFunctionAPI = SimpleFunctionAPI {
    name: None,
    snippet: "buff-to-uint-le ${1:buff}",
    signature: "(buff-to-uint-le (buff 16))",
    description: "Converts a byte buffer to an unsigned integer use a little-endian encoding..
The byte buffer can be up to 16 bytes in length. If there are fewer than 16 bytes, as
this function uses a little-endian encoding, the input behaves as if it is
zero-padded on the _right_.

Note: This function is only available starting with Stacks 2.1.",
    example: r#"
(buff-to-uint-le 0x01) ;; Returns u1
(buff-to-uint-le 0x01000000000000000000000000000000) ;; Returns u1
(buff-to-uint-le 0xffffffffffffffffffffffffffffffff) ;; Returns u340282366920938463463374607431768211455
(buff-to-uint-le 0x) ;; Returns u0
"#,
};

const BUFF_TO_INT_BE_API: SimpleFunctionAPI = SimpleFunctionAPI {
    name: None,
    snippet: "buff-to-int-be ${1:buff}",
    signature: "(buff-to-int-be (buff 16))",
    description: "Converts a byte buffer to a signed integer use a big-endian encoding.
The byte buffer can be up to 16 bytes in length. If there are fewer than 16 bytes, as
this function uses a big-endian encoding, the input behaves as if it is
zero-padded on the _left_.

Note: This function is only available starting with Stacks 2.1.",
    example: r#"
(buff-to-int-be 0x01) ;; Returns 1
(buff-to-int-be 0x00000000000000000000000000000001) ;; Returns 1
(buff-to-int-be 0xffffffffffffffffffffffffffffffff) ;; Returns -1
(buff-to-int-be 0x) ;; Returns 0
"#,
};

const BUFF_TO_UINT_BE_API: SimpleFunctionAPI = SimpleFunctionAPI {
    name: None,
    snippet: "buff-to-uint-be ${1:buff}",
    signature: "(buff-to-uint-be (buff 16))",
    description: "Converts a byte buffer to an unsigned integer use a big-endian encoding.
The byte buffer can be up to 16 bytes in length. If there are fewer than 16 bytes, as
this function uses a big-endian encoding, the input behaves as if it is
zero-padded on the _left_.

Note: This function is only available starting with Stacks 2.1.",
    example: r#"
(buff-to-uint-be 0x01) ;; Returns u1
(buff-to-uint-be 0x00000000000000000000000000000001) ;; Returns u1
(buff-to-uint-be 0xffffffffffffffffffffffffffffffff) ;; Returns u340282366920938463463374607431768211455
(buff-to-uint-be 0x) ;; Returns u0
"#,
};

const IS_STANDARD_API: SimpleFunctionAPI = SimpleFunctionAPI {
    name: None,
    snippet: "is-standard ${1:principal}",
    signature: "(is-standard standard-or-contract-principal)",
    description: "Tests whether `standard-or-contract-principal` _matches_ the current network
type, and therefore represents a principal that can spend tokens on the current
network type. That is, the network is either of type `mainnet`, or `testnet`.
Only `SPxxxx` and `SMxxxx` _c32check form_ addresses can spend tokens on
a mainnet, whereas only `STxxxx` and `SNxxxx` _c32check forms_ addresses can spend
tokens on a testnet. All addresses can _receive_ tokens, but only principal
_c32check form_ addresses that match the network type can _spend_ tokens on the
network.  This method will return `true` if and only if the principal matches
the network type, and false otherwise.

Note: This function is only available starting with Stacks 2.1.",
    example: r#"
(is-standard 'STB44HYPYAT2BB2QE513NSP81HTMYWBJP02HPGK6) ;; returns true on testnet and false on mainnet
(is-standard 'STB44HYPYAT2BB2QE513NSP81HTMYWBJP02HPGK6.foo) ;; returns true on testnet and false on mainnet
(is-standard 'SP3X6QWWETNBZWGBK6DRGTR1KX50S74D3433WDGJY) ;; returns true on mainnet and false on testnet
(is-standard 'SP3X6QWWETNBZWGBK6DRGTR1KX50S74D3433WDGJY.foo) ;; returns true on mainnet and false on testnet
(is-standard 'SZ2J6ZY48GV1EZ5V2V5RB9MP66SW86PYKKQ9H6DPR) ;; returns false on both mainnet and testnet
"#,
};

const principal_destruct_API: SimpleFunctionAPI = SimpleFunctionAPI {
    name: None,
    snippet: "principal-destruct ${1:principal-address}",
    signature: "(principal-destruct principal-address)",
    description:  "A principal value represents either a set of keys, or a smart contract.
The former, called a _standard principal_,
is encoded as a `(buff 1)` *version byte*, indicating the type of account
and the type of network that this principal can spend tokens on,
and a `(buff 20)` *public key hash*, characterizing the principal's unique identity.
The latter, a _contract principal_, is encoded as a standard principal concatenated with
a `(string-ascii 40)` *contract name* that identifies the code body.

`principal-destruct` will decompose a principal into its component parts: either`{version-byte, hash-bytes}`
for standard principals, or `{version-byte, hash-bytes, name}` for contract principals.

This method returns a `Response` that wraps this data as a tuple.

If the version byte of `principal-address` matches the network (see `is-standard`), then this method
returns the pair as its `ok` value.

If the version byte of `principal-address` does not match the network, then this method
returns the pair as its `err` value.

In both cases, the value itself is a tuple containing three fields: a `version` value as a `(buff 1)`,
a `hash-bytes` value as a `(buff 20)`, and a `name` value as an `(optional (string-ascii 40))`.  The `name`
field will only be `(some ..)` if the principal is a contract principal.

Note: This function is only available starting with Stacks 2.1.",
    example: r#"
(principal-destruct 'STB44HYPYAT2BB2QE513NSP81HTMYWBJP02HPGK6) ;; Returns (ok (tuple (hash-bytes 0x164247d6f2b425ac5771423ae6c80c754f7172b0) (name none) (version 0x1a)))
(principal-destruct 'STB44HYPYAT2BB2QE513NSP81HTMYWBJP02HPGK6.foo) ;; Returns (ok (tuple (hash-bytes 0x164247d6f2b425ac5771423ae6c80c754f7172b0) (name (some "foo")) (version 0x1a)))
(principal-destruct 'SP3X6QWWETNBZWGBK6DRGTR1KX50S74D3433WDGJY) ;; Returns (err (tuple (hash-bytes 0xfa6bf38ed557fe417333710d6033e9419391a320) (name none) (version 0x16)))
(principal-destruct 'SP3X6QWWETNBZWGBK6DRGTR1KX50S74D3433WDGJY.foo) ;; Returns (err (tuple (hash-bytes 0xfa6bf38ed557fe417333710d6033e9419391a320) (name (some "foo")) (version 0x16)))
"#,
};

const PRINCIPAL_CONSTRUCT_API: SimpleFunctionAPI = SimpleFunctionAPI {
    name: None,
    snippet: "principal-construct ${1:version} ${2:pub-key-hash}",
    signature: "(principal-construct (buff 1) (buff 20) [(string-ascii 40)])",
    description: "A principal value represents either a set of keys, or a smart contract.
The former, called a _standard principal_,
is encoded as a `(buff 1)` *version byte*, indicating the type of account
and the type of network that this principal can spend tokens on,
and a `(buff 20)` *public key hash*, characterizing the principal's unique identity.
The latter, a _contract principal_, is encoded as a standard principal concatenated with
a `(string-ascii 40)` *contract name* that identifies the code body.

The `principal-construct` function allows users to create either standard or contract principals,
depending on which form is used.  To create a standard principal, 
`principal-construct` would be called with two arguments: it
takes as input a `(buff 1)` which encodes the principal address's
`version-byte`, a `(buff 20)` which encodes the principal address's `hash-bytes`.
To create a contract principal, `principal-construct` would be called with
three arguments: the `(buff 1)` and `(buff 20)` to represent the standard principal
that created the contract, and a `(string-ascii 40)` which encodes the contract's name.
On success, this function returns either a standard principal or contract principal, 
depending on whether or not the third `(string-ascii 40)` argument is given.

This function returns a `Response`. On success, the `ok` value is a `Principal`.
The `err` value is a value tuple with the form `{ error_code: uint, value: (optional principal) }`.

If the single-byte `version-byte` is in the valid range `0x00` to `0x1f`, but is not an appropriate
version byte for the current network, then the error will be `u0`, and `value` will contain
`(some principal)`, where the wrapped value is the principal.  If the `version-byte` is not in this range, 
however, then the `value` will be `none`.

If the `version-byte` is a `buff` of length 0, if the single-byte `version-byte` is a
value greater than `0x1f`, or the `hash-bytes` is a `buff` of length not equal to 20, then `error_code`
will be `u1` and `value` will be `None`.

If a name is given, and the name is either an empty string or contains ASCII characters
that are not allowed in contract names, then `error_code` will be `u2`.

Note: This function is only available starting with Stacks 2.1.",
    example: r#"
(principal-construct 0x1a 0xfa6bf38ed557fe417333710d6033e9419391a320) ;; Returns (ok ST3X6QWWETNBZWGBK6DRGTR1KX50S74D3425Q1TPK)
(principal-construct 0x1a 0xfa6bf38ed557fe417333710d6033e9419391a320 "foo") ;; Returns (ok ST3X6QWWETNBZWGBK6DRGTR1KX50S74D3425Q1TPK.foo)
(principal-construct 0x16 0xfa6bf38ed557fe417333710d6033e9419391a320) ;; Returns (err (tuple (error_code u0) (value (some SP3X6QWWETNBZWGBK6DRGTR1KX50S74D3433WDGJY))))
(principal-construct 0x16 0xfa6bf38ed557fe417333710d6033e9419391a320 "foo") ;; Returns (err (tuple (error_code u0) (value (some SP3X6QWWETNBZWGBK6DRGTR1KX50S74D3433WDGJY.foo))))
(principal-construct 0x   0xfa6bf38ed557fe417333710d6033e9419391a320) ;; Returns (err (tuple (error_code u1) (value none)))
(principal-construct 0x16 0xfa6bf38ed557fe417333710d6033e9419391a3)   ;; Returns (err (tuple (error_code u1) (value none)))
(principal-construct 0x20 0xfa6bf38ed557fe417333710d6033e9419391a320) ;; Returns (err (tuple (error_code u1) (value none)))
(principal-construct 0x1a 0xfa6bf38ed557fe417333710d6033e9419391a320 "") ;; Returns (err (tuple (error_code u2) (value none)))
(principal-construct 0x1a 0xfa6bf38ed557fe417333710d6033e9419391a320 "foo[") ;; Returns (err (tuple (error_code u2) (value none)))
"#,
};

const STRING_TO_INT_API: SimpleFunctionAPI = SimpleFunctionAPI {
    name: None,
    snippet: "string-to-int ${1:string}",
    signature: "(string-to-int (string-ascii|string-utf8))",
    description: "Converts a string, either `string-ascii` or `string-utf8`, to an optional-wrapped signed integer.
If the input string does not represent a valid integer, then the function returns `none`. Otherwise it returns
an integer wrapped in `some`.

Note: This function is only available starting with Stacks 2.1.",
    example: r#"
(string-to-int "1") ;; Returns (some 1)
(string-to-int u"-1") ;; Returns (some -1)
(string-to-int "a") ;; Returns none
"#,
};

const STRING_TO_UINT_API: SimpleFunctionAPI = SimpleFunctionAPI {
    name: None,
    snippet: "string-to-uint ${1:string}",
    signature: "(string-to-uint (string-ascii|string-utf8))",
    description:
        "Converts a string, either `string-ascii` or `string-utf8`, to an optional-wrapped unsigned integer.
If the input string does not represent a valid integer, then the function returns `none`. Otherwise it returns
an unsigned integer wrapped in `some`.

Note: This function is only available starting with Stacks 2.1.",
    example: r#"
(string-to-uint "1") ;; Returns (some u1)
(string-to-uint u"1") ;; Returns (some u1)
(string-to-uint "a") ;; Returns none
"#,
};

const INT_TO_ASCII_API: SimpleFunctionAPI = SimpleFunctionAPI {
    name: None,
    snippet: "int-to-ascii ${1:num}",
    signature: "(int-to-ascii (int|uint))",
    description: "Converts an integer, either `int` or `uint`, to a `string-ascii` string-value representation.

Note: This function is only available starting with Stacks 2.1.",
    example: r#"
(int-to-ascii 1) ;; Returns "1"
(int-to-ascii u1) ;; Returns "1"
(int-to-ascii -1) ;; Returns "-1"
"#,
};

const INT_TO_UTF8_API: SimpleFunctionAPI = SimpleFunctionAPI {
    name: None,
    snippet: "int-to-utf8 ${1:num}",
    signature: "(int-to-utf8 (int|uint))",
    description: "Converts an integer, either `int` or `uint`, to a `string-utf8` string-value representation.

Note: This function is only available starting with Stacks 2.1.",
    example: r#"
(int-to-utf8 1) ;; Returns u"1"
(int-to-utf8 u1) ;; Returns u"1"
(int-to-utf8 -1) ;; Returns u"-1"
"#,
};

const ADD_API: SimpleFunctionAPI = SimpleFunctionAPI {
    name: Some("+ (add)"),
    snippet: "+ ${1:expr-1} ${2:expr-2}",
    signature: "(+ i1 i2...)",
    description: "Adds a variable number of integer inputs and returns the result. In the event of an _overflow_, throws a runtime error.",
    example: "(+ 1 2 3) ;; Returns 6"
};

const SUB_API: SimpleFunctionAPI = SimpleFunctionAPI {
    name: Some("- (subtract)"),
    snippet: "- ${1:expr-1} ${2:expr-2}",
    signature: "(- i1 i2...)",
    description: "Subtracts a variable number of integer inputs and returns the result. In the event of an _underflow_, throws a runtime error.",
    example: "(- 2 1 1) ;; Returns 0
(- 0 3) ;; Returns -3
"
};

const DIV_API: SimpleFunctionAPI = SimpleFunctionAPI {
    name: Some("/ (divide)"),
    snippet: "/ ${1:expr-1} ${2:expr-2}",
    signature: "(/ i1 i2...)",
    description: "Integer divides a variable number of integer inputs and returns the result. In the event of division by zero, throws a runtime error.",
    example: "(/ 2 3) ;; Returns 0
(/ 5 2) ;; Returns 2
(/ 4 2 2) ;; Returns 1
"
};

const MUL_API: SimpleFunctionAPI = SimpleFunctionAPI {
    name: Some("* (multiply)"),
    snippet: "* ${1:expr-1} ${2:expr-2}",
    signature: "(* i1 i2...)",
    description: "Multiplies a variable number of integer inputs and returns the result. In the event of an _overflow_, throws a runtime error.",
    example: "(* 2 3) ;; Returns 6
(* 5 2) ;; Returns 10
(* 2 2 2) ;; Returns 8
"
};

const MOD_API: SimpleFunctionAPI = SimpleFunctionAPI {
    name: None,
    snippet: "mod ${1:expr-1} ${2:expr-2}",
    signature: "(mod i1 i2)",
    description: "Returns the integer remainder from integer dividing `i1` by `i2`. In the event of a division by zero, throws a runtime error.",
    example: "(mod 2 3) ;; Returns 2
(mod 5 2) ;; Returns 1
(mod 7 1) ;; Returns 0
"
};

const POW_API: SimpleFunctionAPI = SimpleFunctionAPI {
    name: None,
    snippet: "pow ${1:expr-1} ${2:expr-2}",
    signature: "(pow i1 i2)",
    description: "Returns the result of raising `i1` to the power of `i2`. In the event of an _overflow_, throws a runtime error.",
    example: "(pow 2 3) ;; Returns 8
(pow 2 2) ;; Returns 4
(pow 7 1) ;; Returns 7
"
};

const SQRTI_API: SimpleFunctionAPI = SimpleFunctionAPI {
    name: None,
    snippet: "sqrti ${1:expr-1}",
    signature: "(sqrti n)",
    description: "Returns the largest integer that is less than or equal to the square root of `n`.  Fails on a negative numbers.",
    example: "(sqrti u11) ;; Returns u3
(sqrti 1000000) ;; Returns 1000
(sqrti u1) ;; Returns u1
(sqrti 0) ;; Returns 0
"
};

const LOG2_API: SimpleFunctionAPI = SimpleFunctionAPI {
    name: None,
    snippet: "log2 ${1:expr-1}",
    signature: "(log2 n)",
    description: "Returns the power to which the number 2 must be raised to to obtain the value `n`, rounded down to the nearest integer. Fails on a negative numbers.",
    example: "(log2 u8) ;; Returns u3
(log2 8) ;; Returns 3
(log2 u1) ;; Returns u0
(log2 1000) ;; Returns 9
"
};

const XOR_API: SimpleFunctionAPI = SimpleFunctionAPI {
    name: None,
    snippet: "xor ${1:expr-1} ${2:expr-2}",
    signature: "(xor i1 i2)",
    description: "Returns the result of bitwise exclusive or'ing `i1` with `i2`.",
    example: "(xor 1 2) ;; Returns 3
(xor 120 280) ;; Returns 352
",
};

const AND_API: SimpleFunctionAPI = SimpleFunctionAPI {
    name: None,
    snippet: "and ${1:expr-1} ${2:expr-2}",
    signature: "(and b1 b2 ...)",
    description: "Returns `true` if all boolean inputs are `true`. Importantly, the supplied arguments are evaluated in-order and lazily. Lazy evaluation means that if one of the arguments returns `false`, the function short-circuits, and no subsequent arguments are evaluated.",
    example: "(and true false) ;; Returns false
(and (is-eq (+ 1 2) 1) (is-eq 4 4)) ;; Returns false
(and (is-eq (+ 1 2) 3) (is-eq 4 4)) ;; Returns true
"
};

const OR_API: SimpleFunctionAPI = SimpleFunctionAPI {
    name: None,
    snippet: "or ${1:expr-1} ${2:expr-2}",
    signature: "(or b1 b2 ...)",
    description: "Returns `true` if any boolean inputs are `true`. Importantly, the supplied arguments are evaluated in-order and lazily. Lazy evaluation means that if one of the arguments returns `true`, the function short-circuits, and no subsequent arguments are evaluated.",
    example: "(or true false) ;; Returns true
(or (is-eq (+ 1 2) 1) (is-eq 4 4)) ;; Returns true
(or (is-eq (+ 1 2) 1) (is-eq 3 4)) ;; Returns false
(or (is-eq (+ 1 2) 3) (is-eq 4 4)) ;; Returns true
"
};

const NOT_API: SimpleFunctionAPI = SimpleFunctionAPI {
    name: None,
    snippet: "not ${1:expr-1}",
    signature: "(not b1)",
    description: "Returns the inverse of the boolean input.",
    example: "(not true) ;; Returns false
(not (is-eq 1 2)) ;; Returns true
",
};

const GEQ_API: SimpleFunctionAPI = SimpleFunctionAPI {
    name: Some(">= (greater than or equal)"),
    snippet: ">= ${1:expr-1} ${2:expr-2}",
    signature: "(>= i1 i2)",
    description: "Compares two integers, returning `true` if `i1` is greater than or equal to `i2` and `false` otherwise.
i1 and i2 must be of the same type. Starting with Stacks 1.0, the `>=`-comparable types are `int` and `uint`. Starting with Stacks 2.1,
the `>=`-comparable types are expanded to include `string-ascii`, `string-utf8` and `buff`.
    ",
    example: r#"(>= 1 1) ;; Returns true
(>= 5 2) ;; Returns true
(>= "baa" "aaa") ;; Returns true
(>= "aaa" "aa") ;; Returns true
(>= 0x02 0x01) ;; Returns true
(>= 5 u2) ;; Throws type error
"#
};

const LEQ_API: SimpleFunctionAPI = SimpleFunctionAPI {
    name: Some("<= (less than or equal)"),
    snippet: "<= ${1:expr-1} ${2:expr-2}",
    signature: "(<= i1 i2)",
    description: "Compares two integers, returning true if `i1` is less than or equal to `i2` and `false` otherwise.
i1 and i2 must be of the same type. Starting with Stacks 1.0, the `<=`-comparable types are `int` and `uint`. Starting with Stacks 2.1,
the `<=`-comparable types are expanded to include `string-ascii`, `string-utf8` and `buff`.",
    example: r#"(<= 1 1) ;; Returns true
(<= 5 2) ;; Returns false
(<= "aaa" "baa") ;; Returns true
(<= "aa" "aaa") ;; Returns true
(<= 0x01 0x02) ;; Returns true
(<= 5 u2) ;; Throws type error
"#
};

const GREATER_API: SimpleFunctionAPI = SimpleFunctionAPI {
    name: Some("> (greater than)"),
    snippet: "> ${1:expr-1} ${2:expr-2}",
    signature: "(> i1 i2)",
    description:
        "Compares two integers, returning `true` if `i1` is greater than `i2` and false otherwise.
i1 and i2 must be of the same type. Starting with Stacks 1.0, the `>`-comparable types are `int` and `uint`. Starting with Stacks 2.1,
the `>`-comparable types are expanded to include `string-ascii`, `string-utf8` and `buff`.",
    example: r#"(> 1 2) ;; Returns false
(> 5 2) ;; Returns true
(> "baa" "aaa") ;; Returns true
(> "aaa" "aa") ;; Returns true
(> 0x02 0x01) ;; Returns true
(> 5 u2) ;; Throws type error
"#,
};

const LESS_API: SimpleFunctionAPI = SimpleFunctionAPI {
    name: Some("< (less than)"),
    snippet: "< ${1:expr-1} ${2:expr-2}",
    signature: "(< i1 i2)",
    description:
        "Compares two integers, returning `true` if `i1` is less than `i2` and `false` otherwise.
i1 and i2 must be of the same type. Starting with Stacks 1.0, the `<`-comparable types are `int` and `uint`. Starting with Stacks 2.1,
the `<`-comparable types are expanded to include `string-ascii`, `string-utf8` and `buff`.",
    example: r#"(< 1 2) ;; Returns true
(< 5 2) ;; Returns false
(< "aaa" "baa") ;; Returns true
(< "aa" "aaa") ;; Returns true
(< 0x01 0x02) ;; Returns true
(< 5 u2) ;; Throws type error
"#,
};

pub fn get_input_type_string(function_type: &FunctionType) -> String {
    match function_type {
        FunctionType::Variadic(ref in_type, _) => format!("{}, ...", in_type),
        FunctionType::Fixed(FixedFunction { ref args, .. }) => {
            let in_types: Vec<String> = args.iter().map(|x| format!("{}", x.signature)).collect();
            in_types.join(", ")
        }
        FunctionType::UnionArgs(ref in_types, _) => {
            let in_types: Vec<String> = in_types.iter().map(|x| format!("{}", x)).collect();
            in_types.join(" | ")
        }
        FunctionType::ArithmeticVariadic => "int, ... | uint, ...".to_string(),
        FunctionType::ArithmeticUnary => "int | uint".to_string(),
        FunctionType::ArithmeticBinary | FunctionType::ArithmeticComparison => {
            "int, int | uint, uint | string-ascii, string-ascii | string-utf8, string-utf8 | buff, buff".to_string()
        }
    }
}

pub fn get_output_type_string(function_type: &FunctionType) -> String {
    match function_type {
        FunctionType::Variadic(_, ref out_type) => format!("{}", out_type),
        FunctionType::Fixed(FixedFunction { ref returns, .. }) => format!("{}", returns),
        FunctionType::UnionArgs(_, ref out_type) => format!("{}", out_type),
        FunctionType::ArithmeticVariadic
        | FunctionType::ArithmeticUnary
        | FunctionType::ArithmeticBinary => "int | uint".to_string(),
        FunctionType::ArithmeticComparison => "bool".to_string(),
    }
}

pub fn get_signature(function_name: &str, function_type: &FunctionType) -> Option<String> {
    if let FunctionType::Fixed(FixedFunction { ref args, .. }) = function_type {
        let in_names: Vec<String> = args
            .iter()
            .map(|x| format!("{}", x.name.as_str()))
            .collect();
        let arg_examples = in_names.join(" ");
        Some(format!(
            "({}{}{})",
            function_name,
            if arg_examples.len() == 0 { "" } else { " " },
            arg_examples
        ))
    } else {
        None
    }
}

fn make_for_simple_native(
    api: &SimpleFunctionAPI,
    function: &NativeFunctions,
    name: String,
) -> FunctionAPI {
    let (input_type, output_type) = {
        if let TypedNativeFunction::Simple(SimpleNativeFunction(function_type)) =
            TypedNativeFunction::type_native_function(&function)
        {
            let input_type = get_input_type_string(&function_type);
            let output_type = get_output_type_string(&function_type);
            (input_type, output_type)
        } else {
            panic!(
                "Attempted to auto-generate docs for non-simple native function: {:?}",
                api.name
            )
        }
    };

    FunctionAPI {
        name: api.name.map_or(name, |x| x.to_string()),
        snippet: api.snippet.to_string(),
        input_type: input_type,
        output_type: output_type,
        signature: api.signature.to_string(),
        description: api.description.to_string(),
        example: api.example.to_string(),
    }
}

const EQUALS_API: SpecialAPI = SpecialAPI {
    input_type: "A, A, ...",
    snippet: "is-eq ${1:expr-1} ${2:expr-2}",
    output_type: "bool",
    signature: "(is-eq v1 v2...)",
    description: "Compares the inputted values, returning `true` if they are all equal. Note that 
_unlike_ the `(and ...)` function, `(is-eq ...)` will _not_ short-circuit. All values supplied to
is-eq _must_ be the same type.",
    example: "(is-eq 1 1) ;; Returns true
(is-eq true false) ;; Returns false
(is-eq \"abc\" 234 234) ;; Throws type error
(is-eq \"abc\" \"abc\") ;; Returns true
(is-eq 0x0102 0x0102) ;; Returns true
",
};

const IF_API: SpecialAPI = SpecialAPI {
    input_type: "bool, A, A",
    snippet: "if ${1:condition} ${2:expr-if-true} ${3:expr-if-false}",
    output_type: "A",
    signature: "(if bool1 expr1 expr2)",
    description: "The `if` function admits a boolean argument and two expressions
which must return the same type. In the case that the boolean input is `true`, the
`if` function evaluates and returns `expr1`. If the boolean input is `false`, the
`if` function evaluates and returns `expr2`.",
    example: "(if true 1 2) ;; Returns 1
(if (> 1 2) 1 2) ;; Returns 2",
};

const LET_API: SpecialAPI = SpecialAPI {
    input_type: "((name1 AnyType) (name2 AnyType) ...), AnyType, ... A",
    snippet: "let ((${1:name-1} ${2:val-1})) ${3:expr-1}",
    output_type: "A",
    signature: "(let ((name1 expr1) (name2 expr2) ...) expr-body1 expr-body2 ... expr-body-last)",
    description: "The `let` function accepts a list of `variable name` and `expression` pairs,
evaluating each expression and _binding_ it to the corresponding variable name.
`let` bindings are sequential: when a `let` binding is evaluated, it may refer to prior binding.
The _context_ created by this set of bindings is used for evaluating its body expressions.
 The let expression returns the value of the last such body expression.
Note: intermediary statements returning a response type must be checked",
    example: "(let ((a 2) (b (+ 5 6 7))) (print a) (print b) (+ a b)) ;; Returns 20
(let ((a 5) (c (+ a 1)) (d (+ c 1)) (b (+ a c d))) (print a) (print b) (+ a b)) ;; Returns 23",
};

const FETCH_VAR_API: SpecialAPI = SpecialAPI {
    input_type: "VarName",
    snippet: "var-get ${1:var}",
    output_type: "A",
    signature: "(var-get var-name)",
    description: "The `var-get` function looks up and returns an entry from a contract's data map.
The value is looked up using `var-name`.",
    example: "(define-data-var cursor int 6)
(var-get cursor) ;; Returns 6",
};

const SET_VAR_API: SpecialAPI = SpecialAPI {
    input_type: "VarName, AnyType",
    snippet: "var-set ${1:var} ${2:value}",
    output_type: "bool",
    signature: "(var-set var-name expr1)",
    description: "The `var-set` function sets the value associated with the input variable to the
inputted value. The function always returns `true`.",
    example: "
(define-data-var cursor int 6)
(var-get cursor) ;; Returns 6
(var-set cursor (+ (var-get cursor) 1)) ;; Returns true
(var-get cursor) ;; Returns 7",
};

const MAP_API: SpecialAPI = SpecialAPI {
    input_type: "Function(A, B, ..., N) -> X, sequence_A, sequence_B, ..., sequence_N",
    snippet: "map ${1:sequence} ${2:sequence}",
    output_type: "(list X)",
    signature: "(map func sequence_A sequence_B ... sequence_N)",
    description: "The `map` function applies the function `func` to each corresponding element of the input sequences,
and outputs a _list_ of the same type containing the outputs from those function applications.
Applicable sequence types are `(list A)`, `buff`, `string-ascii` and `string-utf8`,
for which the corresponding element types are, respectively, `A`, `(buff 1)`, `(string-ascii 1)` and `(string-utf8 1)`.
The `func` argument must be a literal function name.
Also, note that, no matter what kind of sequences the inputs are, the output is always a list.",
    example: r#"
(map not (list true false true false)) ;; Returns (false true false true)
(map + (list 1 2 3) (list 1 2 3) (list 1 2 3)) ;; Returns (3 6 9)
(define-private (a-or-b (char (string-utf8 1))) (if (is-eq char u"a") u"a" u"b"))
(map a-or-b u"aca") ;; Returns (u"a" u"b" u"a")
(define-private (zero-or-one (char (buff 1))) (if (is-eq char 0x00) 0x00 0x01))
(map zero-or-one 0x000102) ;; Returns (0x00 0x01 0x01)
"#,
};

const FILTER_API: SpecialAPI = SpecialAPI {
    input_type: "Function(A) -> bool, sequence_A",
    snippet: "filter ${1:func} ${2:sequence}",
    output_type: "sequence_A",
    signature: "(filter func sequence)",
    description: "The `filter` function applies the input function `func` to each element of the
input sequence, and returns the same sequence with any elements removed for which `func` returned `false`.
Applicable sequence types are `(list A)`, `buff`, `string-ascii` and `string-utf8`,
for which the corresponding element types are, respectively, `A`, `(buff 1)`, `(string-ascii 1)` and `(string-utf8 1)`.
The `func` argument must be a literal function name.
",
    example: r#"
(filter not (list true false true false)) ;; Returns (false false)
(define-private (is-a (char (string-utf8 1))) (is-eq char u"a"))
(filter is-a u"acabd") ;; Returns u"aa"
(define-private (is-zero (char (buff 1))) (is-eq char 0x00))
(filter is-zero 0x00010002) ;; Returns 0x0000
"#,
};

const FOLD_API: SpecialAPI = SpecialAPI {
    input_type: "Function(A, B) -> B, sequence_A, B",
    snippet: "fold ${1:func} ${2:sequence} ${2:initial-value}",
    output_type: "B",
    signature: "(fold func sequence_A initial_B)",
    description: "The `fold` function condenses `sequence_A` into a value of type
`B` by recursively applies the function `func` to each element of the
input sequence _and_ the output of a previous application of `func`.

`fold` uses `initial_B` in the initial application of `func`, along with the
first element of `sequence_A`. The resulting value of type `B` is used for the
next application of `func`, along with the next element of `sequence_A` and so
on. `fold` returns the last value of type `B` returned by these successive
applications `func`.

Applicable sequence types are `(list A)`, `buff`, `string-ascii` and `string-utf8`,
for which the corresponding element types are, respectively, `A`, `(buff 1)`, `(string-ascii 1)` and `(string-utf8 1)`.
The `func` argument must be a literal function name.
",
    example: r#"
(fold * (list 2 2 2) 1) ;; Returns 8
(fold * (list 2 2 2) 0) ;; Returns 0
;; calculates (- 11 (- 7 (- 3 2)))
(fold - (list 3 7 11) 2) ;; Returns 5 
(define-private (concat-string (a (string-ascii 20)) (b (string-ascii 20))) (unwrap-panic (as-max-len? (concat a b) u20)))
(fold concat-string "cdef" "ab")   ;; Returns "fedcab"
(fold concat-string (list "cd" "ef") "ab")   ;; Returns "efcdab"
(define-private (concat-buff (a (buff 20)) (b (buff 20))) (unwrap-panic (as-max-len? (concat a b) u20)))
(fold concat-buff 0x03040506 0x0102)   ;; Returns 0x060504030102
"#,
};

const CONCAT_API: SpecialAPI = SpecialAPI {
    input_type: "sequence_A, sequence_A",
    snippet: "concat ${1:sequence-1} ${2:sequence-2}",
    output_type: "sequence_A",
    signature: "(concat sequence1 sequence2)",
    description: "The `concat` function takes two sequences of the same type,
and returns a concatenated sequence of the same type, with the resulting
sequence_len = sequence1_len + sequence2_len.
Applicable sequence types are `(list A)`, `buff`, `string-ascii` and `string-utf8`.
",
    example: r#"
(concat (list 1 2) (list 3 4)) ;; Returns (1 2 3 4)
(concat "hello " "world") ;; Returns "hello world"
(concat 0x0102 0x0304) ;; Returns 0x01020304
"#,
};

const APPEND_API: SpecialAPI = SpecialAPI {
    input_type: "list A, A",
    snippet: "append ${1:list} ${2:element}",
    output_type: "list",
    signature: "(append (list 1 2 3 4) 5)",
    description: "The `append` function takes a list and another value with the same entry type,
and outputs a list of the same type with max_len += 1.",
    example: "(append (list 1 2 3 4) 5) ;; Returns (1 2 3 4 5)",
};

const ASSERTS_MAX_LEN_API: SpecialAPI = SpecialAPI {
    input_type: "sequence_A, uint",
    snippet: "as-max-len? ${1:sequence} ${2:max-len}",
    output_type: "(optional sequence_A)",
    signature: "(as-max-len? sequence max_length)",
    description:
        "The `as-max-len?` function takes a sequence argument and a uint-valued, literal length argument.
The function returns an optional type. If the input sequence length is less than
or equal to the supplied max_length, this returns `(some sequence)`, otherwise it returns `none`.
Applicable sequence types are `(list A)`, `buff`, `string-ascii` and `string-utf8`.
",
    example: r#"
(as-max-len? (list 2 2 2) u3) ;; Returns (some (2 2 2))
(as-max-len? (list 1 2 3) u2) ;; Returns none
(as-max-len? "hello" u10) ;; Returns (some "hello")
(as-max-len? 0x010203 u10) ;; Returns (some 0x010203)
"#,
};

const LEN_API: SpecialAPI = SpecialAPI {
    input_type: "sequence_A",
    snippet: "len ${1:sequence}",
    output_type: "uint",
    signature: "(len sequence)",
    description: "The `len` function returns the length of a given sequence.
Applicable sequence types are `(list A)`, `buff`, `string-ascii` and `string-utf8`.
    ",
    example: r#"
(len "blockstack") ;; Returns u10
(len (list 1 2 3 4 5)) ;; Returns u5
(len 0x010203) ;; Returns u3
"#,
};

const ELEMENT_AT_API: SpecialAPI = SpecialAPI {
    input_type: "sequence_A, uint",
    snippet: "element-at ${1:sequence} ${2:index}",
    output_type: "(optional A)",
    signature: "(element-at sequence index)",
    description: "The `element-at` function returns the element at `index` in the provided sequence.
Applicable sequence types are `(list A)`, `buff`, `string-ascii` and `string-utf8`,
for which the corresponding element types are, respectively, `A`, `(buff 1)`, `(string-ascii 1)` and `(string-utf8 1)`.
",
    example: r#"
(element-at "blockstack" u5) ;; Returns (some "s")
(element-at (list 1 2 3 4 5) u5) ;; Returns none
(element-at (list 1 2 3 4 5) (+ u1 u2)) ;; Returns (some 4)
(element-at "abcd" u1) ;; Returns (some "b")
(element-at 0xfb01 u1) ;; Returns (some 0x01)
"#,
};

const INDEX_OF_API: SpecialAPI = SpecialAPI {
    input_type: "sequence_A, A",
    snippet: "index-of ${1:sequence} ${2:item}",
    output_type: "(optional uint)",
    signature: "(index-of sequence item)",
    description: "The `index-of` function returns the first index at which `item` can be
found, using `is-eq` checks, in the provided sequence.
Applicable sequence types are `(list A)`, `buff`, `string-ascii` and `string-utf8`,
for which the corresponding element types are, respectively, `A`, `(buff 1)`, `(string-ascii 1)` and `(string-utf8 1)`.
If the target item is not found in the sequence (or if an empty string or buffer is
supplied), this function returns `none`.
",
    example: r#"
(index-of "blockstack" "b") ;; Returns (some u0)
(index-of "blockstack" "k") ;; Returns (some u4)
(index-of "blockstack" "") ;; Returns none
(index-of (list 1 2 3 4 5) 6) ;; Returns none
(index-of 0xfb01 0x01) ;; Returns (some u1)
"#,
};

const SLICE_API: SpecialAPI = SpecialAPI {
    input_type: "sequence_A, uint, uint",
    snippet: "slice ${1:sequence} ${2:left-pos} ${3:right-pos}",
    output_type: "(optional sequence_A)",
    signature: "(slice sequence left-position right-position)",
    description:
        "The `slice` function attempts to return a sub-sequence of that starts at `left-position` (inclusive), and
ends at `right-position` (non-inclusive).
If `left_position`==`right_position`, the function returns an empty sequence.
If either `left_position` or `right_position` are out of bounds OR if `right_position` is less than
`left_position`, the function returns `none`.",
    example: "(slice \"blockstack\" u5 u10) ;; Returns (some \"stack\")
(slice (list 1 2 3 4 5) u5 u9) ;; Returns none
(slice (list 1 2 3 4 5) u3 u4) ;; Returns (some (4))
(slice \"abcd\" u1 u3) ;; Returns (some \"bc\")
(slice \"abcd\" u2 u2) ;; Returns (some \"\")
(slice \"abcd\" u3 u1) ;; Returns none
",
};

const LIST_API: SpecialAPI = SpecialAPI {
    input_type: "A, ...",
    snippet: "list ${1:expr-1} ${2:expr-2}",
    output_type: "(list A)",
    signature: "(list expr1 expr2 expr3 ...)",
    description: "The `list` function constructs a list composed of the inputted values. Each
supplied value must be of the same type.",
    example: "(list (+ 1 2) 4 5) ;; Returns (3 4 5)",
};

const BEGIN_API: SpecialAPI = SpecialAPI {
    input_type: "AnyType, ... A",
    snippet: "begin ${1:expr-1} ${2:expr-2}",
    output_type: "A",
    signature: "(begin expr1 expr2 expr3 ... expr-last)",
    description: "The `begin` function evaluates each of its input expressions, returning the
return value of the last such expression.
Note: intermediary statements returning a response type must be checked.",
    example: "(begin (+ 1 2) 4 5) ;; Returns 5",
};

const PRINT_API: SpecialAPI = SpecialAPI {
    input_type: "A",
    snippet: "print ${1:expr}",
    output_type: "A",
    signature: "(print expr)",
    description: "The `print` function evaluates and returns its input expression. On Stacks Core
nodes configured for development (as opposed to production mining nodes), this function prints the resulting value to `STDOUT` (standard output).",
    example: "(print (+ 1 2 3)) ;; Returns 6",
};

const FETCH_ENTRY_API: SpecialAPI = SpecialAPI {
    input_type: "MapName, tuple",
    snippet: "map-get? ${1:map-name} ${2:key-tuple}",
    output_type: "(optional (tuple))",
    signature: "(map-get? map-name key-tuple)",
    description: "The `map-get?` function looks up and returns an entry from a contract's data map.
The value is looked up using `key-tuple`.
If there is no value associated with that key in the data map, the function returns a `none` option. Otherwise,
it returns `(some value)`.",
    example: "(define-map names-map { name: (string-ascii 10) } { id: int })
(map-set names-map { name: \"blockstack\" } { id: 1337 })
(map-get? names-map (tuple (name \"blockstack\"))) ;; Returns (some (tuple (id 1337)))
(map-get? names-map { name: \"blockstack\" }) ;; Same command, using a shorthand for constructing the tuple
",
};

const SET_ENTRY_API: SpecialAPI = SpecialAPI {
    input_type: "MapName, tuple_A, tuple_B",
    snippet: "map-set ${1:map-name} ${2:key-tuple} ${3:value-tuple}",
    output_type: "bool",
    signature: "(map-set map-name key-tuple value-tuple)",
    description: "The `map-set` function sets the value associated with the input key to the
inputted value. This function performs a _blind_ update; whether or not a value is already associated
with the key, the function overwrites that existing association.

Note: the `value-tuple` requires 1 additional byte for storage in the materialized blockchain state,
and therefore the maximum size of a value that may be inserted into a map is MAX_CLARITY_VALUE - 1.",
    example: "(define-map names-map { name: (string-ascii 10) } { id: int })
(map-set names-map { name: \"blockstack\" } { id: 1337 }) ;; Returns true
(map-set names-map (tuple (name \"blockstack\")) (tuple (id 1337))) ;; Same command, using a shorthand for constructing the tuple
",
};

const INSERT_ENTRY_API: SpecialAPI = SpecialAPI {
    input_type: "MapName, tuple_A, tuple_B",
    snippet: "map-insert ${1:map-name} ${2:key-tuple} ${3:value-tuple}",
    output_type: "bool",
    signature: "(map-insert map-name key-tuple value-tuple)",
    description: "The `map-insert` function sets the value associated with the input key to the
inputted value if and only if there is not already a value associated with the key in the map.
If an insert occurs, the function returns `true`. If a value already existed for
this key in the data map, the function returns `false`.

Note: the `value-tuple` requires 1 additional byte for storage in the materialized blockchain state,
and therefore the maximum size of a value that may be inserted into a map is MAX_CLARITY_VALUE - 1.",
    example: "(define-map names-map { name: (string-ascii 10) } { id: int })
(map-insert names-map { name: \"blockstack\" } { id: 1337 }) ;; Returns true
(map-insert names-map { name: \"blockstack\" } { id: 1337 }) ;; Returns false
(map-insert names-map (tuple (name \"blockstack\")) (tuple (id 1337))) ;; Same command, using a shorthand for constructing the tuple
",
};

const DELETE_ENTRY_API: SpecialAPI = SpecialAPI {
    input_type: "MapName, tuple",
    snippet: "map-delete ${1:map-name} ${2:key-tuple}",
    output_type: "bool",
    signature: "(map-delete map-name key-tuple)",
    description: "The `map-delete` function removes the value associated with the input key for
the given map. If an item exists and is removed, the function returns `true`.
If a value did not exist for this key in the data map, the function returns `false`.",
    example: "(define-map names-map { name: (string-ascii 10) } { id: int })
(map-insert names-map { name: \"blockstack\" } { id: 1337 }) ;; Returns true
(map-delete names-map { name: \"blockstack\" }) ;; Returns true
(map-delete names-map { name: \"blockstack\" }) ;; Returns false
(map-delete names-map (tuple (name \"blockstack\"))) ;; Same command, using a shorthand for constructing the tuple
",
};

const TUPLE_CONS_API: SpecialAPI = SpecialAPI {
    input_type: "(key-name A), (key-name-2 B), ...",
    snippet: "tuple (${1:key-1} ${2:val-1})",
    output_type: "(tuple (key-name A) (key-name-2 B) ...)",
    signature: "(tuple (key0 expr0) (key1 expr1) ...)",
    description: "The `tuple` special form constructs a typed tuple from the supplied key and expression pairs.
A `get` function can use typed tuples as input to select specific values from a given tuple.
Key names may not appear multiple times in the same tuple definition. Supplied expressions are evaluated and
associated with the expressions' paired key name.

There is a shorthand using curly brackets of the form {key0: expr0, key1: expr, ...}",
    example: "(tuple (name \"blockstack\") (id 1337)) ;; using tuple
    {name: \"blockstack\", id: 1337} ;; using curly brackets",
};

const TUPLE_GET_API: SpecialAPI = SpecialAPI {
    input_type: "KeyName, (tuple) | (optional (tuple))",
    snippet: "get ${1:key-name} ${2:tuple}",
    output_type: "A",
    signature: "(get key-name tuple)",
    description: "The `get` function fetches the value associated with a given key from the supplied typed tuple.
If an `Optional` value is supplied as the inputted tuple, `get` returns an `Optional` type of the specified key in
the tuple. If the supplied option is a `(none)` option, get returns `(none)`.",
    example: "(define-map names-map { name: (string-ascii 12) } { id: int })
(map-insert names-map { name: \"blockstack\" } { id: 1337 }) ;; Returns true
(get id (tuple (name \"blockstack\") (id 1337))) ;; Returns 1337
(get id (map-get? names-map (tuple (name \"blockstack\")))) ;; Returns (some 1337)
(get id (map-get? names-map (tuple (name \"non-existent\")))) ;; Returns none
"
};

const TUPLE_MERGE_API: SpecialAPI = SpecialAPI {
    input_type: "tuple, tuple",
    snippet: "merge ${1:tuple-1} ${2:tuple-2}",
    output_type: "tuple",
    signature: "(merge tuple { key1: val1 })",
    description: "The `merge` function returns a new tuple with the combined fields, without mutating the supplied tuples.",
    example: "(define-map users { id: int } { name: (string-ascii 12), address: (optional principal) })
(map-insert users { id: 1337 } { name: \"john\", address: none }) ;; Returns true
(let ((user (unwrap-panic (map-get? users { id: 1337 }))))
    (merge user { address: (some 'SPAXYA5XS51713FDTQ8H94EJ4V579CXMTRNBZKSF) })) ;; Returns (tuple (address (some SPAXYA5XS51713FDTQ8H94EJ4V579CXMTRNBZKSF)) (name \"john\"))"
};

const HASH160_API: SpecialAPI = SpecialAPI {
    input_type: "buff|uint|int",
    snippet: "hash160 ${1:buff}",
    output_type: "(buff 20)",
    signature: "(hash160 value)",
    description: "The `hash160` function computes `RIPEMD160(SHA256(x))` of the inputted value.
If an integer (128 bit) is supplied the hash is computed over the little-endian representation of the
integer.",
    example: "(hash160 0) ;; Returns 0xe4352f72356db555721651aa612e00379167b30f"
};

const SHA256_API: SpecialAPI = SpecialAPI {
    input_type: "buff|uint|int",
    snippet: "sha256 ${1:buff}",
    output_type: "(buff 32)",
    signature: "(sha256 value)",
    description: "The `sha256` function computes `SHA256(x)` of the inputted value.
If an integer (128 bit) is supplied the hash is computed over the little-endian representation of the
integer.",
    example: "(sha256 0) ;; Returns 0x374708fff7719dd5979ec875d56cd2286f6d3cf7ec317a3b25632aab28ec37bb"
};

const SHA512_API: SpecialAPI = SpecialAPI {
    input_type: "buff|uint|int",
    snippet: "sha512 ${1:buff}",
    output_type: "(buff 64)",
    signature: "(sha512 value)",
    description: "The `sha512` function computes `SHA512(x)` of the inputted value.
If an integer (128 bit) is supplied the hash is computed over the little-endian representation of the
integer.",
    example: "(sha512 1) ;; Returns 0x6fcee9a7b7a7b821d241c03c82377928bc6882e7a08c78a4221199bfa220cdc55212273018ee613317c8293bb8d1ce08d1e017508e94e06ab85a734c99c7cc34",
};

const SHA512T256_API: SpecialAPI = SpecialAPI {
    input_type: "buff|uint|int",
    snippet: "sha512/256 ${1:buff}",
    output_type: "(buff 32)",
    signature: "(sha512/256 value)",
    description: "The `sha512/256` function computes `SHA512/256(x)` (the SHA512 algorithm with the 512/256 initialization vector, truncated
to 256 bits) of the inputted value.
If an integer (128 bit) is supplied the hash is computed over the little-endian representation of the
integer.",
    example: "(sha512/256 1) ;; Returns 0x515a7e92e7c60522db968d81ff70b80818fc17aeabbec36baf0dda2812e94a86",
};

const KECCAK256_API: SpecialAPI = SpecialAPI {
    input_type: "buff|uint|int",
    snippet: "keccak256 ${1:buff}",
    output_type: "(buff 32)",
    signature: "(keccak256 value)",
    description: "The `keccak256` function computes `KECCAK256(value)` of the inputted value.
Note that this differs from the `NIST SHA-3` (that is, FIPS 202) standard. If an integer (128 bit)
is supplied the hash is computed over the little-endian representation of the integer.",
    example: "(keccak256 0) ;; Returns 0xf490de2920c8a35fabeb13208852aa28c76f9be9b03a4dd2b3c075f7a26923b4"
};

const SECP256K1RECOVER_API: SpecialAPI = SpecialAPI {
    input_type: "(buff 32), (buff 65)",
    snippet: "secp256k1-recover? ${1:message-hash} ${2:signature}",
    output_type: "(response (buff 33) uint)",
    signature: "(secp256k1-recover? message-hash signature)",
    description: "The `secp256k1-recover?` function recovers the public key used to sign the message  which sha256 is `message-hash`
    with the provided `signature`.
    If the signature does not match, it will return the error code `(err u1).`.
    If the signature is invalid, it will return the error code `(err u2).`.
    The signature includes 64 bytes plus an additional recovery id (00..03) for a total of 65 bytes.",
    example: "(secp256k1-recover? 0xde5b9eb9e7c5592930eb2e30a01369c36586d872082ed8181ee83d2a0ec20f04
 0x8738487ebe69b93d8e51583be8eee50bb4213fc49c767d329632730cc193b873554428fc936ca3569afc15f1c9365f6591d6251a89fee9c9ac661116824d3a1301)
 ;; Returns (ok 0x03adb8de4bfb65db2cfd6120d55c6526ae9c52e675db7e47308636534ba7786110)"
};

const SECP256K1VERIFY_API: SpecialAPI = SpecialAPI {
    input_type: "(buff 32), (buff 64) | (buff 65), (buff 33)",
    snippet: "secp256k1-verify ${1:message-hash} ${2:signature} ${3:public-key})",
    output_type: "bool",
    signature: "(secp256k1-verify message-hash signature public-key)",
    description: "The `secp256k1-verify` function verifies that the provided signature of the message-hash
was signed with the private key that generated the public key.
The `message-hash` is the `sha256` of the message.
The signature includes 64 bytes plus an optional additional recovery id (00..03) for a total of 64 or 65 bytes.",
    example: "(secp256k1-verify 0xde5b9eb9e7c5592930eb2e30a01369c36586d872082ed8181ee83d2a0ec20f04
 0x8738487ebe69b93d8e51583be8eee50bb4213fc49c767d329632730cc193b873554428fc936ca3569afc15f1c9365f6591d6251a89fee9c9ac661116824d3a1301
 0x03adb8de4bfb65db2cfd6120d55c6526ae9c52e675db7e47308636534ba7786110) ;; Returns true
(secp256k1-verify 0xde5b9eb9e7c5592930eb2e30a01369c36586d872082ed8181ee83d2a0ec20f04
 0x8738487ebe69b93d8e51583be8eee50bb4213fc49c767d329632730cc193b873554428fc936ca3569afc15f1c9365f6591d6251a89fee9c9ac661116824d3a13
 0x03adb8de4bfb65db2cfd6120d55c6526ae9c52e675db7e47308636534ba7786110) ;; Returns true
(secp256k1-verify 0x0000000000000000000000000000000000000000000000000000000000000000
 0x0000000000000000000000000000000000000000000000000000000000000000000000000000000000000000000000000000000000000000000000000000000000
 0x03adb8de4bfb65db2cfd6120d55c6526ae9c52e675db7e47308636534ba7786110) ;; Returns false"
};

const CONTRACT_CALL_API: SpecialAPI = SpecialAPI {
    input_type: "ContractName, PublicFunctionName, Arg0, ...",
    snippet: "contract-call? ${1:contract-principal} ${2:func} ${3:arg1}",
    output_type: "(response A B)",
    signature: "(contract-call? .contract-name function-name arg0 arg1 ...)",
    description: "The `contract-call?` function executes the given public function of the given contract.
You _may not_ use this function to call a public function defined in the current contract. If the public
function returns _err_, any database changes resulting from calling `contract-call?` are aborted.
If the function returns _ok_, database changes occurred.",
    example: "
;; instantiate the sample-contracts/tokens.clar contract first!
(as-contract (contract-call? .tokens mint! u19)) ;; Returns (ok u19)"
};

const CONTRACT_OF_API: SpecialAPI = SpecialAPI {
    input_type: "Trait",
    output_type: "principal",
    snippet: "contract-of ${1:contract-name}",
    signature: "(contract-of .contract-name)",
    description: "The `contract-of` function returns the principal of the contract implementing the trait.",
    example: "
(use-trait token-a-trait 'SPAXYA5XS51713FDTQ8H94EJ4V579CXMTRNBZKSF.token-a.token-trait)
(define-public (forward-get-balance (user principal) (contract <token-a-trait>))
  (begin
    (ok (contract-of contract)))) ;; returns the principal of the contract implementing <token-a-trait>
"
};

const PRINCIPAL_OF_API: SpecialAPI = SpecialAPI {
    input_type: "(buff 33)",
    snippet: "principal-of? ${1:public-key}",
    output_type: "(response principal uint)",
    signature: "(principal-of? public-key)",
    description: "The `principal-of?` function returns the principal derived from the provided public key.
    If the `public-key` is invalid, it will return the error code `(err u1).`.

Note: Before Stacks 2.1, this function has a bug, in that the principal returned would always
be a testnet single-signature principal, even if the function were run on the mainnet. Starting
with Stacks 2.1, this bug is fixed, so that this function will return a principal suited to
the network it is called on. In particular, if this is called on the mainnet, it will
return a single-signature mainnet principal.
    ",
    example: "(principal-of? 0x03adb8de4bfb65db2cfd6120d55c6526ae9c52e675db7e47308636534ba7786110) ;; Returns (ok ST1AW6EKPGT61SQ9FNVDS17RKNWT8ZP582VF9HSCP)"
};

const AT_BLOCK: SpecialAPI = SpecialAPI {
    input_type: "(buff 32), A",
    snippet: "at-block ${1:id-header-hash} ${2:expr}",
    output_type: "A",
    signature: "(at-block id-block-hash expr)",
    description: "The `at-block` function evaluates the expression `expr` _as if_ it were evaluated at the end of the
block indicated by the _block-hash_ argument. The `expr` closure must be read-only.

Note: The block identifying hash must be a hash returned by the `id-header-hash` block information
property. This hash uniquely identifies Stacks blocks and is unique across Stacks forks. While the hash returned by
`header-hash` is unique within the context of a single fork, it is not unique across Stacks forks.

The function returns the result of evaluating `expr`.
",
    example: "
(define-data-var data int 1)
(at-block 0x0000000000000000000000000000000000000000000000000000000000000000 block-height) ;; Returns u0
(at-block (get-block-info? id-header-hash 0) (var-get data)) ;; Throws NoSuchDataVariable because `data` wasn't initialized at block height 0"
};

const AS_CONTRACT_API: SpecialAPI = SpecialAPI {
    input_type: "A",
    snippet: "as-contract ${1:expr}",
    output_type: "A",
    signature: "(as-contract expr)",
    description: "The `as-contract` function switches the current context's `tx-sender` value to the _contract's_
principal and executes `expr` with that context. It returns the resulting value of `expr`.",
    example: "(as-contract tx-sender) ;; Returns S1G2081040G2081040G2081040G208105NK8PE5.docs-test"
};

const ASSERTS_API: SpecialAPI = SpecialAPI {
    input_type: "bool, C",
    snippet: "asserts! ${1:boolean-expr} (err ${2:thrown})",
    output_type: "bool",
    signature: "(asserts! bool-expr thrown-value)",
    description: "The `asserts!` function admits a boolean argument and asserts its evaluation:
if bool-expr is `true`, `asserts!` returns `true` and proceeds in the program execution.
If the supplied argument is returning a false value, `asserts!` _returns_ `thrown-value` and exits the current
control-flow.",
    example: "(asserts! (is-eq 1 1) (err 1)) ;; Returns true",
};

const EXPECTS_API: SpecialAPI = SpecialAPI {
    input_type: "(optional A) | (response A B), C",
    snippet: "unwrap! ${1:algebraic-expr} (err ${2:thrown})",
    output_type: "A",
    signature: "(unwrap! option-input thrown-value)",
    description: "The `unwrap!` function attempts to 'unpack' the first argument: if the argument is
an option type, and the argument is a `(some ...)` option, `unwrap!` returns the inner value of the
option. If the argument is a response type, and the argument is an `(ok ...)` response, `unwrap!` returns
 the inner value of the `ok`. If the supplied argument is either an `(err ...)` or a `(none)` value,
`unwrap!` _returns_ `thrown-value` from the current function and exits the current control-flow.",
    example: "
(define-map names-map { name: (string-ascii 12) } { id: int })
(map-set names-map { name: \"blockstack\" } { id: 1337 })
(define-private (get-name-or-err (name (string-ascii 12)))
  (let ((raw-name (unwrap! (map-get? names-map { name: name }) (err 1))))
       (ok raw-name)))

(get-name-or-err \"blockstack\") ;; Returns (ok (tuple (id 1337)))
(get-name-or-err \"non-existant\") ;; Returns (err 1)",
};

const TRY_API: SpecialAPI = SpecialAPI {
    input_type: "(optional A) | (response A B)",
    snippet: "try! ${1:algebraic-expr}",
    output_type: "A",
    signature: "(try! option-input)",
    description: "The `try!` function attempts to 'unpack' the first argument: if the argument is
an option type, and the argument is a `(some ...)` option, `try!` returns the inner value of the
option. If the argument is a response type, and the argument is an `(ok ...)` response, `try!` returns
 the inner value of the `ok`. If the supplied argument is either an `(err ...)` or a `none` value,
`try!` _returns_ either `none` or the `(err ...)` value from the current function and exits the current control-flow.",
    example: "
(define-map names-map { name: (string-ascii 12) } { id: int })
(map-set names-map { name: \"blockstack\" } { id: 1337 })
(try! (map-get? names-map { name: \"blockstack\" })) ;; Returns (tuple (id 1337))
(define-private (checked-even (x int))
  (if (is-eq (mod x 2) 0)
      (ok x)
      (err false)))
(define-private (double-if-even (x int))
  (ok (* 2 (try! (checked-even x)))))
(double-if-even 10) ;; Returns (ok 20)
(double-if-even 3) ;; Returns (err false)
",
};

const UNWRAP_API: SpecialAPI = SpecialAPI {
    input_type: "(optional A) | (response A B)",
    snippet: "unwrap-panic ${1:algebraic-expr}",
    output_type: "A",
    signature: "(unwrap-panic option-input)",
    description: "The `unwrap` function attempts to 'unpack' its argument: if the argument is
an option type, and the argument is a `(some ...)` option, this function returns the inner value of the
option. If the argument is a response type, and the argument is an `(ok ...)` response, it returns
 the inner value of the `ok`. If the supplied argument is either an `(err ...)` or a `(none)` value,
`unwrap` throws a runtime error, aborting any further processing of the current transaction.",
    example: "
(define-map names-map { name: (string-ascii 12) } { id: int })
(map-set names-map { name: \"blockstack\" } { id: 1337 })
(unwrap-panic (map-get? names-map { name: \"blockstack\" })) ;; Returns (tuple (id 1337))
(unwrap-panic (map-get? names-map { name: \"non-existant\" })) ;; Throws a runtime exception
",
};

const UNWRAP_ERR_API: SpecialAPI = SpecialAPI {
    input_type: "(response A B)",
    snippet: "unwrap-err-panic ${1:algebraic-expr}",
    output_type: "B",
    signature: "(unwrap-err-panic response-input)",
    description:
        "The `unwrap-err` function attempts to 'unpack' the first argument: if the argument
is an `(err ...)` response, `unwrap` returns the inner value of the `err`.
If the supplied argument is an `(ok ...)` value,
`unwrap-err` throws a runtime error, aborting any further processing of the current transaction.",
    example: "(unwrap-err-panic (err 1)) ;; Returns 1
(unwrap-err-panic (ok 1)) ;; Throws a runtime exception",
};

const EXPECTS_ERR_API: SpecialAPI = SpecialAPI {
    input_type: "(response A B), C",
    snippet: "unwrap-err! ${1:algebraic-expr} (err ${2:thrown})",
    output_type: "B",
    signature: "(unwrap-err! response-input thrown-value)",
    description: "The `unwrap-err!` function attempts to 'unpack' the first argument: if the argument
is an `(err ...)` response, `unwrap-err!` returns the inner value of the `err`.
If the supplied argument is an `(ok ...)` value,
`unwrap-err!` _returns_ `thrown-value` from the current function and exits the current control-flow.",
    example: "(unwrap-err! (err 1) false) ;; Returns 1",
};

const MATCH_API: SpecialAPI = SpecialAPI {
    input_type:
        "(optional A) name expression expression | (response A B) name expression name expression",
    snippet: "match ${1:algebraic-expr} ${2:some-binding-name} ${3:some-branch} ${4:none-branch}",
    output_type: "C",
    signature: "(match opt-input some-binding-name some-branch none-branch) |
(match-resp input ok-binding-name ok-branch err-binding-name err-branch)",
    description: "The `match` function is used to test and destructure optional and response types.

If the `input` is an optional, it tests whether the provided
`input` is a `some` or `none` option, and evaluates `some-branch` or
`none-branch` in each respective case.

Within the `some-branch`, the _contained value_ of the `input`
argument is bound to the provided `some-binding-name` name.

Only _one_ of the branches will be evaluated (similar to `if` statements).

If the `input` is a response, it tests whether the provided `input` is
an `ok` or `err` response type, and evaluates `ok-branch` or
`err-branch` in each respective case.

Within the `ok-branch`, the _contained ok value_ of the `input`
argument is bound to the provided `ok-binding-name` name.

Within the `err-branch`, the _contained err value_ of the `input`
argument is bound to the provided `err-binding-name` name.

Only _one_ of the branches will be evaluated (similar to `if` statements).

Note: Type checking requires that the type of both the ok and err parts of the
response object be determinable. For situations in which one of the parts of a response
is untyped, you should use `unwrap-panic` or `unwrap-err-panic` instead of `match`.",
    example: "
(define-private (add-10 (x (optional int)))
  (match x
  value (+ 10 value)
  10))
(add-10 (some 5)) ;; Returns 15
(add-10 none) ;; Returns 10

(define-private (add-or-pass-err (x (response int (string-ascii 10))) (to-add int))
  (match x
   value (ok (+ to-add value))
   err-value (err err-value)))
(add-or-pass-err (ok 5) 20) ;; Returns (ok 25)
(add-or-pass-err (err \"ERROR\") 20) ;; Returns (err \"ERROR\")
",
};

const DEFAULT_TO_API: SpecialAPI = SpecialAPI {
    input_type: "A, (optional A)",
    snippet: "default-to ${1:default-value} ${2:option-value}",
    output_type: "A",
    signature: "(default-to default-value option-value)",
    description: "The `default-to` function attempts to 'unpack' the second argument: if the argument is
a `(some ...)` option, it returns the inner value of the option. If the second argument is a `(none)` value,
`default-to` it returns the value of `default-value`.",
    example: "
(define-map names-map { name: (string-ascii 12) } { id: int })
(map-set names-map { name: \"blockstack\" } { id: 1337 })
(default-to 0 (get id (map-get? names-map (tuple (name \"blockstack\"))))) ;; Returns 1337
(default-to 0 (get id (map-get? names-map (tuple (name \"non-existant\"))))) ;; Returns 0
",
};

const CONS_OK_API: SpecialAPI = SpecialAPI {
    input_type: "A",
    snippet: "ok ${1:value}",
    output_type: "(response A B)",
    signature: "(ok value)",
    description: "The `ok` function constructs a response type from the input value. Use `ok` for
creating return values in public functions. An _ok_ value indicates that any database changes during
the processing of the function should materialize.",
    example: "(ok 1) ;; Returns (ok 1)",
};

const CONS_ERR_API: SpecialAPI = SpecialAPI {
    input_type: "A",
    snippet: "err ${1:value}",
    output_type: "(response A B)",
    signature: "(err value)",
    description: "The `err` function constructs a response type from the input value. Use `err` for
creating return values in public functions. An _err_ value indicates that any database changes during
the processing of the function should be rolled back.",
    example: "(err true) ;; Returns (err true)",
};

const CONS_SOME_API: SpecialAPI = SpecialAPI {
    input_type: "A",
    snippet: "some ${1:value}",
    output_type: "(optional A)",
    signature: "(some value)",
    description: "The `some` function constructs a `optional` type from the input value.",
    example: "(some 1) ;; Returns (some 1)
(is-none (some 2)) ;; Returns false",
};

const IS_OK_API: SpecialAPI = SpecialAPI {
    input_type: "(response A B)",
    snippet: "is-ok ${1:expr}",
    output_type: "bool",
    signature: "(is-ok value)",
    description:
        "`is-ok` tests a supplied response value, returning `true` if the response was `ok`,
and `false` if it was an `err`.",
    example: "(is-ok (ok 1)) ;; Returns true
(is-ok (err 1)) ;; Returns false",
};

const IS_NONE_API: SpecialAPI = SpecialAPI {
    input_type: "(optional A)",
    snippet: "is-none ${1:expr}",
    output_type: "bool",
    signature: "(is-none value)",
    description:
        "`is-none` tests a supplied option value, returning `true` if the option value is `(none)`,
and `false` if it is a `(some ...)`.",
    example: "
(define-map names-map { name: (string-ascii 12) } { id: int })
(map-set names-map { name: \"blockstack\" } { id: 1337 })
(is-none (get id (map-get? names-map { name: \"blockstack\" }))) ;; Returns false
(is-none (get id (map-get? names-map { name: \"non-existant\" }))) ;; Returns true",
};

const IS_ERR_API: SpecialAPI = SpecialAPI {
    input_type: "(response A B)",
    snippet: "is-err ${1:expr}",
    output_type: "bool",
    signature: "(is-err value)",
    description:
        "`is-err` tests a supplied response value, returning `true` if the response was an `err`,
and `false` if it was an `ok`.",
    example: "(is-err (ok 1)) ;; Returns false
(is-err (err 1)) ;; Returns true",
};

const IS_SOME_API: SpecialAPI = SpecialAPI {
    input_type: "(optional A)",
    snippet: "is-some ${1:expr}",
    output_type: "bool",
    signature: "(is-some value)",
    description: "`is-some` tests a supplied option value, returning `true` if the option value is `(some ...)`,
and `false` if it is a `none`.",
    example: "
(define-map names-map { name: (string-ascii 12) } { id: int })
(map-set names-map { name: \"blockstack\" } { id: 1337 })
(is-some (get id (map-get? names-map { name: \"blockstack\" }))) ;; Returns true
(is-some (get id (map-get? names-map { name: \"non-existant\" }))) ;; Returns false"
};

const GET_BLOCK_INFO_API: SpecialAPI = SpecialAPI {
    input_type: "BlockInfoPropertyName, uint",
    snippet: "get-block-info? ${1:prop} ${2:block-height}",
    output_type: "(optional buff) | (optional uint)",
    signature: "(get-block-info? prop-name block-height)",
    description: "The `get-block-info?` function fetches data for a block of the given *Stacks* block height. The
value and type returned are determined by the specified `BlockInfoPropertyName`. If the provided `block-height` does
not correspond to an existing block prior to the current block, the function returns `none`. The currently available property names
are as follows:

`burnchain-header-hash`: This property returns a `(buff 32)` value containing the header hash of the burnchain (Bitcoin) block that selected the 
Stacks block at the given Stacks chain height.

`id-header-hash`: This property returns a `(buff 32)` value containing the _index block hash_ of a Stacks block.   This hash is globally unique, and is derived
from the block hash and the history of accepted PoX operations.  This is also the block hash value you would pass into `(at-block)`.

`header-hash`: This property returns a `(buff 32)` value containing the header hash of a Stacks block, given a Stacks chain height.  **WARNING* this hash is
not guaranteed to be globally unique, since the same Stacks block can be mined in different PoX forks.  If you need global uniqueness, you should use `id-header-hash`.

`miner-address`: This property returns a `principal` value corresponding to the miner of the given block.  **WARNING** In Stacks 2.1, this is not guaranteed to 
be the same `principal` that received the block reward, since Stacks 2.1 supports coinbase transactions that pay the reward to a contract address.  This is merely
the address of the `principal` that produced the block.

`time`: This property returns a `uint` value of the block header time field. This is a Unix epoch timestamp in seconds
which roughly corresponds to when the block was mined. **Note**: this does not increase monotonically with each block
and block times are accurate only to within two hours. See [BIP113](https://github.com/bitcoin/bips/blob/master/bip-0113.mediawiki) for more information.

New in Stacks 2.1:

`block-reward`: This property returns a `uint` value for the total block reward of the indicated Stacks block.  This value is only available once the reward for 
the block matures.  That is, the latest `block-reward` value available is at least 101 Stacks blocks in the past (on mainnet).  The reward includes the coinbase,
the anchored block's transaction fees, and the shares of the confirmed and produced microblock transaction fees earned by this block's miner.  Note that this value may 
be smaller than the Stacks coinbase at this height, because the miner may have been punished with a valid `PoisonMicroblock` transaction in the event that the miner
published two or more microblock stream forks.

`miner-spend-total`: This property returns a `uint` value for the total number of burnchain tokens (i.e. satoshis) spent by all miners trying to win this block.

`miner-spend-winner`: This property returns a `uint` value for the number of burnchain tokens (i.e. satoshis) spent by the winning miner for this Stacks block.  Note that
this value is less than or equal to the value for `miner-spend-total` at the same block height.
",
    example: "(get-block-info? time u0) ;; Returns (some u1557860301)
(get-block-info? header-hash u0) ;; Returns (some 0x374708fff7719dd5979ec875d56cd2286f6d3cf7ec317a3b25632aab28ec37bb)
(get-block-info? vrf-seed u0) ;; Returns (some 0xf490de2920c8a35fabeb13208852aa28c76f9be9b03a4dd2b3c075f7a26923b4)
"
};

const GET_BURN_BLOCK_INFO_API: SpecialAPI = SpecialAPI {
    input_type: "BurnBlockInfoPropertyName, uint",
<<<<<<< HEAD
    output_type: "(optional buff) | (optional (tuple (addrs (list 2 (tuple (hashbytes (buff 32)) (version (buff 1))))) (payout uint)))",
=======
    snippet: "get-burn-block-info? ${1:prop} ${2:block-height}",
    output_type: "(optional buff) | (optional (tuple (addrs (list 2 (tuple (hashbytes (buff 20)) (version (buff 1))))) (payout uint)))",
>>>>>>> 4395c86e
    signature: "(get-burn-block-info? prop-name block-height)",
    description: "The `get-burn-block-info?` function fetches data for a block of the given *burnchain* block height. The
value and type returned are determined by the specified `BlockInfoPropertyName`.  Valid values for `block-height` only
include heights between the burnchain height at the time the Stacks chain was launched, and the last-processed burnchain
block.  If the `block-height` argument falls outside of this range, then `none` shall be returned.

The following `BlockInfoPropertyName` values are defined:

* The `header-hash` property returns a 32-byte buffer representing the header hash of the burnchain block at
burnchain height `block-height`.

* The `pox-addrs` property returns a tuple with two items: a list of up to two PoX addresses that received a PoX payout at that block height, and the amount of burnchain
tokens paid to each address (note that per the blockchain consensus rules, each PoX payout will be the same for each address in the block-commit transaction).
The list will include burn addresses -- that is, the unspendable addresses that miners pay to when there are no PoX addresses left to be paid.  During the prepare phase,
there will be exactly one burn address reported. During the reward phase, up to two burn addresses may be reported in the event that some PoX reward slots are not claimed.

The `addrs` list contains the same PoX address values passed into the PoX smart contract:
   * They each have type signature `(tuple (hashbytes (buff 32)) (version (buff 1)))`
   * The `version` field can be any of the following:
      * `0x00` means this is a p2pkh address, and `hashbytes` is the 20-byte hash160 of a single public key
      * `0x01` means this is a p2sh address, and `hashbytes` is the 20-byte hash160 of a redeemScript script
      * `0x02` means this is a p2wpkh-p2sh address, and `hashbytes` is the 20-byte hash160 of a p2wpkh witness script
      * `0x03` means this is a p2wsh-p2sh address, and `hashbytes` is the 20-byte hash160 of a p2wsh witness script
      * `0x04` means this is a p2wpkh address, and `hashbytes` is the 20-byte hash160 of the witness script
      * `0x05` means this is a p2wsh address, and `hashbytes` is the 32-byte sha256 of the witness script
      * `0x06` means this is a p2tr address, and `hashbytes` is the 32-byte sha256 of the witness script
",
    example: "
(get-burn-block-info? header-hash u677050) ;; Returns (some 0xe67141016c88a7f1203eca0b4312f2ed141531f59303a1c267d7d83ab6b977d8)
(get-burn-block-info? pox-addrs u677050) ;; Returns (some (tuple (addrs ((tuple (hashbytes 0x395f3643cea07ec4eec73b4d9a973dcce56b9bf1) (version 0x00)) (tuple (hashbytes 0x7c6775e20e3e938d2d7e9d79ac310108ba501ddb) (version 0x01)))) (payout u123)))
"
};

const DEFINE_TOKEN_API: DefineAPI = DefineAPI {
    input_type: "TokenName, <uint>",
    snippet: "define-fungible-token ${1:token-name} ${2:total-supply}",
    output_type: "Not Applicable",
    signature: "(define-fungible-token token-name <total-supply>)",
    description: "`define-fungible-token` is used to define a new fungible token class for use in the current contract.

The second argument, if supplied, defines the total supply of the fungible token. This ensures that all calls to the `ft-mint?`
function will never be able to create more than `total-supply` tokens. If any such call were to increase the total supply
of tokens passed that amount, that invocation of `ft-mint?` will result in a runtime error and abort.

Like other kinds of definition statements, `define-fungible-token` may only be used at the top level of a smart contract
definition (i.e., you cannot put a define statement in the middle of a function body).

Tokens defined using `define-fungible-token` may be used in `ft-transfer?`, `ft-mint?`, and `ft-get-balance` functions",
    example: "
(define-fungible-token stacks)
(define-fungible-token limited-supply-stacks u100)
"
};

const DEFINE_ASSET_API: DefineAPI = DefineAPI {
    input_type: "AssetName, TypeSignature",
    snippet: "define-non-fungible-token ${1:nft-name} ${2:nft-identifier-type}",
    output_type: "Not Applicable",
    signature: "(define-non-fungible-token asset-name asset-identifier-type)",
    description: "`define-non-fungible-token` is used to define a new non-fungible token class for use in the current contract.
Individual assets are identified by their asset identifier, which must be of the type `asset-identifier-type`. Asset
identifiers are _unique_ identifiers.

Like other kinds of definition statements, `define-non-fungible-token` may only be used at the top level of a smart contract
definition (i.e., you cannot put a define statement in the middle of a function body).

Assets defined using `define-non-fungible-token` may be used in `nft-transfer?`, `nft-mint?`, and `nft-get-owner?` functions",
    example: "
(define-non-fungible-token names (buff 50))
"
};

const DEFINE_PUBLIC_API: DefineAPI = DefineAPI {
    input_type: "MethodSignature, MethodBody",
    snippet: "define-public (${1:func-name}) ${2:body}",
    output_type: "Not Applicable",
    signature: "(define-public (function-name (arg-name-0 arg-type-0) (arg-name-1 arg-type-1) ...) function-body)",
    description: "`define-public` is used to define a _public_ function and transaction for a smart contract. Public
functions are callable from other smart contracts and may be invoked directly by users by submitting a transaction
to the Stacks blockchain.

Like other kinds of definition statements, `define-public` may only be used at the top level of a smart contract
definition (i.e., you cannot put a define statement in the middle of a function body).

Public functions _must_ return a ResponseType (using either `ok` or `err`). Any datamap modifications performed by
a public function is aborted if the function returns an `err` type. Public functions may be invoked by other
contracts via `contract-call?`.",
    example: "
(define-public (hello-world (input int))
  (begin (print (+ 2 input))
         (ok input)))
"
};

const DEFINE_CONSTANT_API: DefineAPI = DefineAPI {
    input_type: "MethodSignature, MethodBody",
    snippet: "define-constant ${1:name} ${2:exprs}",
    output_type: "Not Applicable",
    signature: "(define-constant name expression)",
    description: "`define-constant` is used to define a private constant value in a smart contract.
The expression passed into the definition is evaluated at contract launch, in the order that it is
supplied in the contract. This can lead to undefined function or undefined variable errors in the
event that a function or variable used in the expression has not been defined before the constant.

Like other kinds of definition statements, `define-constant` may only be used at the top level of a smart contract
definition (i.e., you cannot put a define statement in the middle of a function body).
",
    example: "
(define-constant four (+ 2 2))
(+ 4 four) ;; Returns 8
"
};

const DEFINE_PRIVATE_API: DefineAPI = DefineAPI {
    input_type: "MethodSignature, MethodBody",
    snippet: "define-private (${1:func-name}) ${2:body}",
    output_type: "Not Applicable",
    signature: "(define-private (function-name (arg-name-0 arg-type-0) (arg-name-1 arg-type-1) ...) function-body)",
    description: "`define-private` is used to define _private_ functions for a smart contract. Private
functions may not be called from other smart contracts, nor may they be invoked directly by users.
Instead, these functions may only be invoked by other functions defined in the same smart contract.

Like other kinds of definition statements, `define-private` may only be used at the top level of a smart contract
definition (i.e., you cannot put a define statement in the middle of a function body).

Private functions may return any type.",
    example: "
(define-private (max-of (i1 int) (i2 int))
  (if (> i1 i2)
      i1
      i2))
(max-of 4 6) ;; Returns 6
"
};

const DEFINE_READ_ONLY_API: DefineAPI = DefineAPI {
    input_type: "MethodSignature, MethodBody",
    snippet: "define-read-only (${1:func-name}) ${2:body}",
    output_type: "Not Applicable",
    signature: "(define-read-only (function-name (arg-name-0 arg-type-0) (arg-name-1 arg-type-1) ...) function-body)",
    description: "`define-read-only` is used to define a _public read-only_ function for a smart contract. Such
functions are callable from other smart contracts.

Like other kinds of definition statements, `define-read-only` may only be used at the top level of a smart contract
definition (i.e., you cannot put a define statement in the middle of a function body).

Read-only functions may return any type. However, read-only functions
may not perform any datamap modifications, or call any functions which
perform such modifications. This is enforced both during type checks and during
the execution of the function. Public read-only functions may
be invoked by other contracts via `contract-call?`.",
    example: "
(define-read-only (just-return-one-hundred)
  (* 10 10))"
};

const DEFINE_MAP_API: DefineAPI = DefineAPI {
    input_type: "MapName, TypeDefinition, TypeDefinition",
    snippet: "define-map ${1:map-name} { ${2:key-name-1}: ${3:key-type-1} } { ${4:val-name-1}: ${5:vals-type-1} }",
    output_type: "Not Applicable",
    signature: "(define-map map-name key-type value-type)",
    description: "`define-map` is used to define a new datamap for use in a smart contract. Such
maps are only modifiable by the current smart contract.

Maps are defined with a key type and value type, often these types are tuple types.

Like other kinds of definition statements, `define-map` may only be used at the top level of a smart contract
definition (i.e., you cannot put a define statement in the middle of a function body).",
    example: "
(define-map squares { x: int } { square: int })
(define-private (add-entry (x int))
  (map-insert squares { x: 2 } { square: (* x x) }))
(add-entry 1)
(add-entry 2)
(add-entry 3)
(add-entry 4)
(add-entry 5)
"
};

const DEFINE_DATA_VAR_API: DefineAPI = DefineAPI {
    input_type: "VarName, TypeDefinition, Value",
    snippet: "define-data-var ${1:name} ${2:type} ${3:value}",
    output_type: "Not Applicable",
    signature: "(define-data-var var-name type value)",
    description: "`define-data-var` is used to define a new persisted variable for use in a smart contract. Such
variable are only modifiable by the current smart contract.

Persisted variable are defined with a type and a value.

Like other kinds of definition statements, `define-data-var` may only be used at the top level of a smart contract
definition (i.e., you cannot put a define statement in the middle of a function body).",
    example: "
(define-data-var size int 0)
(define-private (set-size (value int))
  (var-set size value))
(set-size 1)
(set-size 2)
"
};

const DEFINE_TRAIT_API: DefineAPI = DefineAPI {
    input_type: "VarName, [MethodSignature]",
    snippet: "define-trait ${1:trait-name} ((${2:func-name} (${3:func-param-types}) (response ${4:ok-type} ${5:err-type})))",
    output_type: "Not Applicable",
    signature: "(define-trait trait-name ((func1-name (arg1-type arg2-type ...) (return-type))))",
    description: "`define-trait` is used to define a new trait definition for use in a smart contract. Other contracts
can implement a given trait and then have their contract identifier being passed as function arguments in order to be called
dynamically with `contract-call?`.

Traits are defined with a name, and a list functions defined with a name, a list of argument types, and return type.

Like other kinds of definition statements, `define-trait` may only be used at the top level of a smart contract
definition (i.e., you cannot put a define statement in the middle of a function body).
",
    example: "
(define-trait token-trait
    ((transfer? (principal principal uint) (response uint uint))
     (get-balance (principal) (response uint uint))))
"
};

const USE_TRAIT_API: DefineAPI = DefineAPI {
    input_type: "VarName, TraitIdentifier",
    snippet: "use-trait ${1:trait-alias} ${2:trait-identifier}",
    output_type: "Not Applicable",
    signature: "(use-trait trait-alias trait-identifier)",
    description: "`use-trait` is used to bring a trait, defined in another contract, to the current contract. Subsequent
references to an imported trait are signaled with the syntax `<trait-alias>`.

Traits import are defined with a name, used as an alias, and a trait identifier. Trait identifiers can either be
using the sugared syntax (.token-a.token-trait), or be fully qualified ('SPAXYA5XS51713FDTQ8H94EJ4V579CXMTRNBZKSF.token-a.token-trait).

Like other kinds of definition statements, `use-trait` may only be used at the top level of a smart contract
definition (i.e., you cannot put such a statement in the middle of a function body).
    ",
    example: "
(use-trait token-a-trait 'SPAXYA5XS51713FDTQ8H94EJ4V579CXMTRNBZKSF.token-a.token-trait)
(define-public (forward-get-balance (user principal) (contract <token-a-trait>))
  (begin
    (ok 1)))
"
};

const IMPL_TRAIT_API: DefineAPI = DefineAPI {
    input_type: "TraitIdentifier",
    snippet: "impl-trait ${2:trait-identifier}",
    output_type: "Not Applicable",
    signature: "(impl-trait trait-identifier)",
    description: "`impl-trait` can be use for asserting that a contract is fully implementing a given trait.
Additional checks are being performed when the contract is being published, rejecting the deployment if the
contract is violating the trait specification.

Trait identifiers can either be using the sugared syntax (.token-a.token-trait), or be fully qualified
('SPAXYA5XS51713FDTQ8H94EJ4V579CXMTRNBZKSF.token-a.token-trait).

Like other kinds of definition statements, `impl-trait` may only be used at the top level of a smart contract
definition (i.e., you cannot put such a statement in the middle of a function body).
",
    example: "
(impl-trait 'SPAXYA5XS51713FDTQ8H94EJ4V579CXMTRNBZKSF.token-a.token-trait)
(define-public (get-balance (account principal))
  (ok u0))
(define-public (transfer? (from principal) (to principal) (amount uint))
  (ok u0))
"
};

const MINT_TOKEN: SpecialAPI = SpecialAPI {
    input_type: "TokenName, uint, principal",
    snippet: "ft-mint? ${1:token-name} ${2:amount} ${3:recipient}",
    output_type: "(response bool uint)",
    signature: "(ft-mint? token-name amount recipient)",
    description: "`ft-mint?` is used to increase the token balance for the `recipient` principal for a token
type defined using `define-fungible-token`. The increased token balance is _not_ transfered from another principal, but
rather minted.  

If a non-positive amount is provided to mint, this function returns `(err 1)`. Otherwise, on successfuly mint, it
returns `(ok true)`.
",
    example: "
(define-fungible-token stackaroo)
(ft-mint? stackaroo u100 'SPAXYA5XS51713FDTQ8H94EJ4V579CXMTRNBZKSF) ;; Returns (ok true)
"
};

const MINT_ASSET: SpecialAPI = SpecialAPI {
    input_type: "AssetName, A, principal",
    snippet: "nft-mint? ${1:asset-name} ${2:asset-identifier} ${3:recipient}",
    output_type: "(response bool uint)",
    signature: "(nft-mint? asset-class asset-identifier recipient)",
    description: "`nft-mint?` is used to instantiate an asset and set that asset's owner to the `recipient` principal.
The asset must have been defined using `define-non-fungible-token`, and the supplied `asset-identifier` must be of the same type specified in
that definition.

If an asset identified by `asset-identifier` _already exists_, this function will return an error with the following error code:

`(err u1)`

Otherwise, on successfuly mint, it returns `(ok true)`.
",
    example: "
(define-non-fungible-token stackaroo (string-ascii 40))
(nft-mint? stackaroo \"Roo\" 'SPAXYA5XS51713FDTQ8H94EJ4V579CXMTRNBZKSF) ;; Returns (ok true)
"
};

const GET_OWNER: SpecialAPI = SpecialAPI {
    input_type: "AssetName, A",
    snippet: "nft-get-owner? ${1:asset-name} ${2:asset-identifier}",
    output_type: "(optional principal)",
    signature: "(nft-get-owner? asset-class asset-identifier)",
    description: "`nft-get-owner?` returns the owner of an asset, identified by `asset-identifier`, or `none` if the asset does not exist.
The asset type must have been defined using `define-non-fungible-token`, and the supplied `asset-identifier` must be of the same type specified in
that definition.",
    example: "
(define-non-fungible-token stackaroo (string-ascii 40))
(nft-mint? stackaroo \"Roo\" 'SPAXYA5XS51713FDTQ8H94EJ4V579CXMTRNBZKSF)
(nft-get-owner? stackaroo \"Roo\") ;; Returns (some SPAXYA5XS51713FDTQ8H94EJ4V579CXMTRNBZKSF)
(nft-get-owner? stackaroo \"Too\") ;; Returns none
"
};

const GET_BALANCE: SpecialAPI = SpecialAPI {
    input_type: "TokenName, principal",
    snippet: "ft-get-balance ${1:token-name} ${2:principal}",
    output_type: "uint",
    signature: "(ft-get-balance token-name principal)",
    description: "`ft-get-balance` returns `token-name` balance of the principal `principal`.
The token type must have been defined using `define-fungible-token`.",
    example: "
(define-fungible-token stackaroo)
(ft-mint? stackaroo u100 'SZ2J6ZY48GV1EZ5V2V5RB9MP66SW86PYKKQ9H6DPR)
(ft-get-balance stackaroo 'SZ2J6ZY48GV1EZ5V2V5RB9MP66SW86PYKKQ9H6DPR) ;; Returns u100
",
};

const TOKEN_TRANSFER: SpecialAPI = SpecialAPI {
    input_type: "TokenName, uint, principal, principal",
    snippet: "ft-transfer? ${1:token-name} ${2:amount} ${3:sender} ${4:recipient}",
    output_type: "(response bool uint)",
    signature: "(ft-transfer? token-name amount sender recipient)",
    description: "`ft-transfer?` is used to increase the token balance for the `recipient` principal for a token
type defined using `define-fungible-token` by debiting the `sender` principal. In contrast to `stx-transfer?`, 
any user can transfer the assets. When used, relevant guards need to be added.

This function returns (ok true) if the transfer is successful. In the event of an unsuccessful transfer it returns
one of the following error codes:

`(err u1)` -- `sender` does not have enough balance to transfer
`(err u2)` -- `sender` and `recipient` are the same principal
`(err u3)` -- amount to send is non-positive
",
    example: "
(define-fungible-token stackaroo)
(ft-mint? stackaroo u100 'SZ2J6ZY48GV1EZ5V2V5RB9MP66SW86PYKKQ9H6DPR)
(ft-transfer? stackaroo u50 'SZ2J6ZY48GV1EZ5V2V5RB9MP66SW86PYKKQ9H6DPR 'SPAXYA5XS51713FDTQ8H94EJ4V579CXMTRNBZKSF) ;; Returns (ok true)
(ft-transfer? stackaroo u60 'SZ2J6ZY48GV1EZ5V2V5RB9MP66SW86PYKKQ9H6DPR 'SPAXYA5XS51713FDTQ8H94EJ4V579CXMTRNBZKSF) ;; Returns (err u1)
"
};

const ASSET_TRANSFER: SpecialAPI = SpecialAPI {
    input_type: "AssetName, A, principal, principal",
    snippet: "nft-transfer? ${1:asset-name} ${2:asset-identifier} ${3:sender} ${4:recipient}",
    output_type: "(response bool uint)",
    signature: "(nft-transfer? asset-class asset-identifier sender recipient)",
    description: "`nft-transfer?` is used to change the owner of an asset identified by `asset-identifier`
from `sender` to `recipient`. The `asset-class` must have been defined by `define-non-fungible-token` and `asset-identifier`
must be of the type specified in that definition. In contrast to `stx-transfer?`, any user can transfer the asset. 
When used, relevant guards need to be added.

This function returns (ok true) if the transfer is successful. In the event of an unsuccessful transfer it returns
one of the following error codes:

`(err u1)` -- `sender` does not own the asset
`(err u2)` -- `sender` and `recipient` are the same principal
`(err u3)` -- asset identified by asset-identifier does not exist
",
    example: "
(define-non-fungible-token stackaroo (string-ascii 40))
(nft-mint? stackaroo \"Roo\" 'SZ2J6ZY48GV1EZ5V2V5RB9MP66SW86PYKKQ9H6DPR)
(nft-transfer? stackaroo \"Roo\" 'SZ2J6ZY48GV1EZ5V2V5RB9MP66SW86PYKKQ9H6DPR 'SPAXYA5XS51713FDTQ8H94EJ4V579CXMTRNBZKSF) ;; Returns (ok true)
(nft-transfer? stackaroo \"Roo\" 'SZ2J6ZY48GV1EZ5V2V5RB9MP66SW86PYKKQ9H6DPR 'SPAXYA5XS51713FDTQ8H94EJ4V579CXMTRNBZKSF) ;; Returns (err u1)
(nft-transfer? stackaroo \"Stacka\" 'SZ2J6ZY48GV1EZ5V2V5RB9MP66SW86PYKKQ9H6DPR 'SPAXYA5XS51713FDTQ8H94EJ4V579CXMTRNBZKSF) ;; Returns (err u3)
"
};

const GET_TOKEN_SUPPLY: SpecialAPI = SpecialAPI {
    input_type: "TokenName",
    snippet: "ft-get-supply ${1:token-name}",
    output_type: "uint",
    signature: "(ft-get-supply token-name)",
    description: "`ft-get-balance` returns `token-name` circulating supply.
The token type must have been defined using `define-fungible-token`.",
    example: "
(define-fungible-token stackaroo)
(ft-mint? stackaroo u100 'SZ2J6ZY48GV1EZ5V2V5RB9MP66SW86PYKKQ9H6DPR)
(ft-get-supply stackaroo) ;; Returns u100
",
};

const BURN_TOKEN: SpecialAPI = SpecialAPI {
    input_type: "TokenName, uint, principal",
    snippet: "ft-burn? ${1:asset-name} ${2:amount} ${3:sender}",
    output_type: "(response bool uint)",
    signature: "(ft-burn? token-name amount sender)",
    description: "`ft-burn?` is used to decrease the token balance for the `sender` principal for a token
type defined using `define-fungible-token`. The decreased token balance is _not_ transfered to another principal, but
rather destroyed, reducing the circulating supply.  

On a successful burn, it returns `(ok true)`. In the event of an unsuccessful burn it
returns one of the following error codes:

`(err u1)` -- `sender` does not have enough balance to burn this amount or the amount specified is not positive
",
    example: "
(define-fungible-token stackaroo)
(ft-mint? stackaroo u100 'SPAXYA5XS51713FDTQ8H94EJ4V579CXMTRNBZKSF) ;; Returns (ok true)
(ft-burn? stackaroo u50 'SPAXYA5XS51713FDTQ8H94EJ4V579CXMTRNBZKSF) ;; Returns (ok true)
"
};

const BURN_ASSET: SpecialAPI = SpecialAPI {
    input_type: "AssetName, A, principal",
    snippet: "nft-burn? ${1:asset-name} ${2:asset-identifier} ${3:sender}",
    output_type: "(response bool uint)",
    signature: "(nft-burn? asset-class asset-identifier sender)",
    description: "`nft-burn?` is used to burn an asset that the `sender` principal owns.
The asset must have been defined using `define-non-fungible-token`, and the supplied 
`asset-identifier` must be of the same type specified in that definition.

On a successful burn, it returns `(ok true)`. In the event of an unsuccessful burn it
returns one of the following error codes:

`(err u1)` -- `sender` does not own the specified asset
`(err u3)` -- the asset specified by `asset-identifier` does not exist
",
    example: "
(define-non-fungible-token stackaroo (string-ascii 40))
(nft-mint? stackaroo \"Roo\" 'SPAXYA5XS51713FDTQ8H94EJ4V579CXMTRNBZKSF) ;; Returns (ok true)
(nft-burn? stackaroo \"Roo\" 'SPAXYA5XS51713FDTQ8H94EJ4V579CXMTRNBZKSF) ;; Returns (ok true)
",
};

const STX_GET_BALANCE: SimpleFunctionAPI = SimpleFunctionAPI {
    name: None,
    snippet: "stx-get-balance ${2:owner}",
    signature: "(stx-get-balance owner)",
    description: "`stx-get-balance` is used to query the STX balance of the `owner` principal.

This function returns the STX balance, in microstacks (1 STX = 1,000,000 microstacks), of the
`owner` principal. In the event that the `owner` principal isn't materialized, it returns 0.
",
    example: "
(stx-get-balance 'SZ2J6ZY48GV1EZ5V2V5RB9MP66SW86PYKKQ9H6DPR) ;; Returns u0
(stx-get-balance (as-contract tx-sender)) ;; Returns u1000
",
};

const STX_GET_ACCOUNT: SimpleFunctionAPI = SimpleFunctionAPI {
    name: None,
    snippet: "stx-account ${1:owner}",
    signature: "(stx-account owner)",
    description: "`stx-account` is used to query the STX account of the `owner` principal.

This function returns a tuple with the canonical account representation for an STX account.
This includes the current amount of unlocked STX, the current amount of locked STX, and the
unlock height for any locked STX, all denominated in microstacks.
",
    example: r#"
(stx-account 'SZ2J6ZY48GV1EZ5V2V5RB9MP66SW86PYKKQ9H6DPR) ;; Returns (tuple (locked u0) (unlock-height u0) (unlocked u0))
(stx-account (as-contract tx-sender)) ;; Returns (tuple (locked u0) (unlock-height u0) (unlocked u1000))
"#,
};

const STX_TRANSFER: SpecialAPI = SpecialAPI {
    input_type: "uint, principal, principal, buff",
    snippet: "stx-transfer? ${1:amount} ${2:sender} ${3:recipient}",
    output_type: "(response bool uint)",
    signature: "(stx-transfer? amount sender recipient)",
    description: "`stx-transfer?` is used to increase the STX balance for the `recipient` principal
by debiting the `sender` principal by `amount`, specified in microstacks. The `sender` principal
 _must_ be equal to the current context's `tx-sender`.

This function returns (ok true) if the transfer is successful. In the event of an unsuccessful transfer it returns
one of the following error codes:

`(err u1)` -- `sender` does not have enough balance to transfer
`(err u2)` -- `sender` and `recipient` are the same principal
`(err u3)` -- amount to send is non-positive
`(err u4)` -- the `sender` principal is not the current `tx-sender`
",
    example: r#"
(as-contract
  (stx-transfer? u60 tx-sender 'SZ2J6ZY48GV1EZ5V2V5RB9MP66SW86PYKKQ9H6DPR)) ;; Returns (ok true)
(as-contract
  (stx-transfer? u60 tx-sender 'SZ2J6ZY48GV1EZ5V2V5RB9MP66SW86PYKKQ9H6DPR)) ;; Returns (ok true)
(as-contract
  (stx-transfer? u50 'SZ2J6ZY48GV1EZ5V2V5RB9MP66SW86PYKKQ9H6DPR tx-sender)) ;; Returns (err u4)
"#
};

const STX_TRANSFER_MEMO: SpecialAPI = SpecialAPI {
    input_type: "uint, principal, principal, buff",
    snippet: "stx-transfer-memo? ${1:amount} ${2:sender} ${3:recipient} ${4:memo}",
    output_type: "(response bool uint)",
    signature: "(stx-transfer-memo? amount sender recipient memo)",
    description: "`stx-transfer-memo?` is similar to `stx-transfer?`, except that it adds a `memo` field. 

This function returns (ok true) if the transfer is successful, or, on an error, returns the same codes as `stx-transfer?`.
",
    example: r#"
(as-contract
  (stx-transfer-memo? u60 tx-sender 'SZ2J6ZY48GV1EZ5V2V5RB9MP66SW86PYKKQ9H6DPR 0x010203)) ;; Returns (ok true)
"#
};

const STX_BURN: SimpleFunctionAPI = SimpleFunctionAPI {
    name: None,
    snippet: "stx-burn? ${1:amount} ${2:sender}",
    signature: "(stx-burn? amount sender)",
    description: "`stx-burn?` decreases the `sender` principal's STX holdings by `amount`,
specified in microstacks, by destroying the STX. The `sender` principal _must_ be equal to the current
context's `tx-sender`.

This function returns (ok true) if the transfer is successful. In the event of an unsuccessful transfer it returns
one of the following error codes:

`(err u1)` -- `sender` does not have enough balance to transfer
`(err u3)` -- amount to send is non-positive
`(err u4)` -- the `sender` principal is not the current `tx-sender`
",
    example: "
(as-contract
  (stx-burn? u60 tx-sender)) ;; Returns (ok true)
(as-contract
  (stx-burn? u50 'SZ2J6ZY48GV1EZ5V2V5RB9MP66SW86PYKKQ9H6DPR)) ;; Returns (err u4)
"
};

const TO_CONSENSUS_BUFF: SpecialAPI = SpecialAPI {
    input_type: "any",
    snippet: "to-consensus-buff ${1:value}",
    output_type: "(optional buff)",
    signature: "(to-consensus-buff value)",
    description: "`to-consensus-buff` is a special function that will serialize any
Clarity value into a buffer, using the SIP-005 serialization of the
Clarity value. Not all values can be serialized: some value's
consensus serialization is too large to fit in a Clarity buffer (this
is because of the type prefix in the consensus serialization).

If the value cannot fit as serialized into the maximum buffer size,
this returns `none`, otherwise, it will be
`(some consensus-serialized-buffer)`. During type checking, the
analyzed type of the result of this method will be the maximum possible
consensus buffer length based on the inferred type of the supplied value.
",
    example: r#"
(to-consensus-buff 1) ;; Returns (some 0x0000000000000000000000000000000001)
(to-consensus-buff u1) ;; Returns (some 0x0100000000000000000000000000000001)
(to-consensus-buff true) ;; Returns (some 0x03)
(to-consensus-buff false) ;; Returns (some 0x04)
(to-consensus-buff none) ;; Returns (some 0x09)
(to-consensus-buff 'SZ2J6ZY48GV1EZ5V2V5RB9MP66SW86PYKKQ9H6DPR) ;; Returns (some 0x051fa46ff88886c2ef9762d970b4d2c63678835bd39d)
(to-consensus-buff { abc: 3, def: 4 }) ;; Returns (some 0x0c00000002036162630000000000000000000000000000000003036465660000000000000000000000000000000004)
"#,
};

const FROM_CONSENSUS_BUFF: SpecialAPI = SpecialAPI {
    input_type: "type-signature(t), buff",
    snippet: "from-consensus-buff ${1:type-signature} ${2:buffer}",
    output_type: "(optional t)",
    signature: "(from-consensus-buff type-signature buffer)",
    description: "`from-consensus-buff` is a special function that will deserialize a
buffer into a Clarity value, using the SIP-005 serialization of the
Clarity value. The type that `from-consensus-buff` tries to deserialize
into is provided by the first parameter to the function. If it fails
to deserialize the type, the method returns `none`.
",
    example: r#"
(from-consensus-buff int 0x0000000000000000000000000000000001) ;; Returns (some 1)
(from-consensus-buff uint 0x0000000000000000000000000000000001) ;; Returns none
(from-consensus-buff uint 0x0100000000000000000000000000000001) ;; Returns (some u1)
(from-consensus-buff bool 0x0000000000000000000000000000000001) ;; Returns none
(from-consensus-buff bool 0x03) ;; Returns (some true)
(from-consensus-buff bool 0x04) ;; Returns (some false)
(from-consensus-buff principal 0x051fa46ff88886c2ef9762d970b4d2c63678835bd39d) ;; Returns (some SZ2J6ZY48GV1EZ5V2V5RB9MP66SW86PYKKQ9H6DPR)
(from-consensus-buff { abc: int, def: int } 0x0c00000002036162630000000000000000000000000000000003036465660000000000000000000000000000000004) ;; Returns (some (tuple (abc 3) (def 4)))
"#,
};

pub fn make_api_reference(function: &NativeFunctions) -> FunctionAPI {
    use crate::vm::functions::NativeFunctions::*;
    let name = function.get_name();
    match function {
        Add => make_for_simple_native(&ADD_API, &Add, name),
        ToUInt => make_for_simple_native(&TO_UINT_API, &ToUInt, name),
        ToInt => make_for_simple_native(&TO_INT_API, &ToInt, name),
        Subtract => make_for_simple_native(&SUB_API, &Subtract, name),
        Multiply => make_for_simple_native(&MUL_API, &Multiply, name),
        Divide => make_for_simple_native(&DIV_API, &Divide, name),
        BuffToIntLe => make_for_simple_native(&BUFF_TO_INT_LE_API, &BuffToIntLe, name),
        BuffToUIntLe => make_for_simple_native(&BUFF_TO_UINT_LE_API, &BuffToUIntLe, name),
        BuffToIntBe => make_for_simple_native(&BUFF_TO_INT_BE_API, &BuffToIntBe, name),
        BuffToUIntBe => make_for_simple_native(&BUFF_TO_UINT_BE_API, &BuffToUIntBe, name),
        IsStandard => make_for_simple_native(&IS_STANDARD_API, &IsStandard, name),
        PrincipalDestruct => make_for_simple_native(&principal_destruct_API, &IsStandard, name),
        PrincipalConstruct => make_for_simple_native(&PRINCIPAL_CONSTRUCT_API, &IsStandard, name),
        StringToInt => make_for_simple_native(&STRING_TO_INT_API, &StringToInt, name),
        StringToUInt => make_for_simple_native(&STRING_TO_UINT_API, &StringToUInt, name),
        IntToAscii => make_for_simple_native(&INT_TO_ASCII_API, &IntToAscii, name),
        IntToUtf8 => make_for_simple_native(&INT_TO_UTF8_API, &IntToUtf8, name),
        CmpGeq => make_for_simple_native(&GEQ_API, &CmpGeq, name),
        CmpLeq => make_for_simple_native(&LEQ_API, &CmpLeq, name),
        CmpLess => make_for_simple_native(&LESS_API, &CmpLess, name),
        CmpGreater => make_for_simple_native(&GREATER_API, &CmpGreater, name),
        Modulo => make_for_simple_native(&MOD_API, &Modulo, name),
        Power => make_for_simple_native(&POW_API, &Power, name),
        Sqrti => make_for_simple_native(&SQRTI_API, &Sqrti, name),
        Log2 => make_for_simple_native(&LOG2_API, &Log2, name),
        BitwiseXOR => make_for_simple_native(&XOR_API, &BitwiseXOR, name),
        And => make_for_simple_native(&AND_API, &And, name),
        Or => make_for_simple_native(&OR_API, &Or, name),
        Not => make_for_simple_native(&NOT_API, &Not, name),
        Equals => make_for_special(&EQUALS_API, name),
        If => make_for_special(&IF_API, name),
        Let => make_for_special(&LET_API, name),
        FetchVar => make_for_special(&FETCH_VAR_API, name),
        SetVar => make_for_special(&SET_VAR_API, name),
        Map => make_for_special(&MAP_API, name),
        Filter => make_for_special(&FILTER_API, name),
        Fold => make_for_special(&FOLD_API, name),
        Append => make_for_special(&APPEND_API, name),
        Concat => make_for_special(&CONCAT_API, name),
        AsMaxLen => make_for_special(&ASSERTS_MAX_LEN_API, name),
        Len => make_for_special(&LEN_API, name),
        ElementAt => make_for_special(&ELEMENT_AT_API, name),
        IndexOf => make_for_special(&INDEX_OF_API, name),
        Slice => make_for_special(&SLICE_API, name),
        ListCons => make_for_special(&LIST_API, name),
        FetchEntry => make_for_special(&FETCH_ENTRY_API, name),
        SetEntry => make_for_special(&SET_ENTRY_API, name),
        InsertEntry => make_for_special(&INSERT_ENTRY_API, name),
        DeleteEntry => make_for_special(&DELETE_ENTRY_API, name),
        TupleCons => make_for_special(&TUPLE_CONS_API, name),
        TupleGet => make_for_special(&TUPLE_GET_API, name),
        TupleMerge => make_for_special(&TUPLE_MERGE_API, name),
        Begin => make_for_special(&BEGIN_API, name),
        Hash160 => make_for_special(&HASH160_API, name),
        Sha256 => make_for_special(&SHA256_API, name),
        Sha512 => make_for_special(&SHA512_API, name),
        Sha512Trunc256 => make_for_special(&SHA512T256_API, name),
        Keccak256 => make_for_special(&KECCAK256_API, name),
        Secp256k1Recover => make_for_special(&SECP256K1RECOVER_API, name),
        Secp256k1Verify => make_for_special(&SECP256K1VERIFY_API, name),
        Print => make_for_special(&PRINT_API, name),
        ContractCall => make_for_special(&CONTRACT_CALL_API, name),
        ContractOf => make_for_special(&CONTRACT_OF_API, name),
        PrincipalOf => make_for_special(&PRINCIPAL_OF_API, name),
        AsContract => make_for_special(&AS_CONTRACT_API, name),
        GetBlockInfo => make_for_special(&GET_BLOCK_INFO_API, name),
        GetBurnBlockInfo => make_for_special(&GET_BURN_BLOCK_INFO_API, name),
        ConsOkay => make_for_special(&CONS_OK_API, name),
        ConsError => make_for_special(&CONS_ERR_API, name),
        ConsSome => make_for_special(&CONS_SOME_API, name),
        DefaultTo => make_for_special(&DEFAULT_TO_API, name),
        Asserts => make_for_special(&ASSERTS_API, name),
        UnwrapRet => make_for_special(&EXPECTS_API, name),
        UnwrapErrRet => make_for_special(&EXPECTS_ERR_API, name),
        Unwrap => make_for_special(&UNWRAP_API, name),
        UnwrapErr => make_for_special(&UNWRAP_ERR_API, name),
        Match => make_for_special(&MATCH_API, name),
        TryRet => make_for_special(&TRY_API, name),
        IsOkay => make_for_special(&IS_OK_API, name),
        IsNone => make_for_special(&IS_NONE_API, name),
        IsErr => make_for_special(&IS_ERR_API, name),
        IsSome => make_for_special(&IS_SOME_API, name),
        MintAsset => make_for_special(&MINT_ASSET, name),
        MintToken => make_for_special(&MINT_TOKEN, name),
        GetTokenBalance => make_for_special(&GET_BALANCE, name),
        GetAssetOwner => make_for_special(&GET_OWNER, name),
        TransferToken => make_for_special(&TOKEN_TRANSFER, name),
        TransferAsset => make_for_special(&ASSET_TRANSFER, name),
        BurnToken => make_for_special(&BURN_TOKEN, name),
        BurnAsset => make_for_special(&BURN_ASSET, name),
        GetTokenSupply => make_for_special(&GET_TOKEN_SUPPLY, name),
        AtBlock => make_for_special(&AT_BLOCK, name),
        GetStxBalance => make_for_simple_native(&STX_GET_BALANCE, &GetStxBalance, name),
        StxGetAccount => make_for_simple_native(&STX_GET_ACCOUNT, &StxGetAccount, name),
        StxTransfer => make_for_special(&STX_TRANSFER, name),
        StxTransferMemo => make_for_special(&STX_TRANSFER_MEMO, name),
        StxBurn => make_for_simple_native(&STX_BURN, &StxBurn, name),
        ToConsensusBuff => make_for_special(&TO_CONSENSUS_BUFF, name),
        FromConsensusBuff => make_for_special(&FROM_CONSENSUS_BUFF, name),
    }
}

pub fn make_keyword_reference(variable: &NativeVariables) -> Option<KeywordAPI> {
    match variable {
        NativeVariables::TxSender => Some(TX_SENDER_KEYWORD.clone()),
        NativeVariables::ContractCaller => Some(CONTRACT_CALLER_KEYWORD.clone()),
        NativeVariables::NativeNone => Some(NONE_KEYWORD.clone()),
        NativeVariables::NativeTrue => Some(TRUE_KEYWORD.clone()),
        NativeVariables::NativeFalse => Some(FALSE_KEYWORD.clone()),
        NativeVariables::BlockHeight => Some(BLOCK_HEIGHT.clone()),
        NativeVariables::BurnBlockHeight => Some(BURN_BLOCK_HEIGHT.clone()),
        NativeVariables::TotalLiquidMicroSTX => Some(TOTAL_LIQUID_USTX_KEYWORD.clone()),
        NativeVariables::Regtest => Some(REGTEST_KEYWORD.clone()),
        NativeVariables::Mainnet => Some(MAINNET_KEYWORD.clone()),
        NativeVariables::ChainId => Some(CHAINID_KEYWORD.clone()),
        NativeVariables::TxSponsor => Some(TX_SPONSOR_KEYWORD.clone()),
    }
}

fn make_for_special(api: &SpecialAPI, name: String) -> FunctionAPI {
    FunctionAPI {
        name,
        snippet: api.snippet.to_string(),
        input_type: api.input_type.to_string(),
        output_type: api.output_type.to_string(),
        signature: api.signature.to_string(),
        description: api.description.to_string(),
        example: api.example.to_string(),
    }
}

fn make_for_define(api: &DefineAPI, name: String) -> FunctionAPI {
    FunctionAPI {
        name,
        snippet: api.snippet.to_string(),
        input_type: api.input_type.to_string(),
        output_type: api.output_type.to_string(),
        signature: api.signature.to_string(),
        description: api.description.to_string(),
        example: api.example.to_string(),
    }
}

pub fn make_define_reference(define_type: &DefineFunctions) -> FunctionAPI {
    use crate::vm::functions::define::DefineFunctions::*;
    let name = define_type.get_name();
    match define_type {
        Constant => make_for_define(&DEFINE_CONSTANT_API, name),
        PrivateFunction => make_for_define(&DEFINE_PRIVATE_API, name),
        PublicFunction => make_for_define(&DEFINE_PUBLIC_API, name),
        Map => make_for_define(&DEFINE_MAP_API, name),
        NonFungibleToken => make_for_define(&DEFINE_ASSET_API, name),
        FungibleToken => make_for_define(&DEFINE_TOKEN_API, name),
        ReadOnlyFunction => make_for_define(&DEFINE_READ_ONLY_API, name),
        PersistedVariable => make_for_define(&DEFINE_DATA_VAR_API, name),
        Trait => make_for_define(&DEFINE_TRAIT_API, name),
        UseTrait => make_for_define(&USE_TRAIT_API, name),
        ImplTrait => make_for_define(&IMPL_TRAIT_API, name),
    }
}

fn make_all_api_reference() -> ReferenceAPIs {
    let mut functions: Vec<_> = NativeFunctions::ALL
        .iter()
        .map(|x| make_api_reference(x))
        .collect();
    for data_type in DefineFunctions::ALL.iter() {
        functions.push(make_define_reference(data_type))
    }
    functions.sort_by(|x, y| x.name.cmp(&y.name));

    let mut keywords = Vec::new();
    for variable in NativeVariables::ALL.iter() {
        let output = make_keyword_reference(variable);
        if let Some(api_ref) = output {
            keywords.push(api_ref)
        }
    }
    keywords.sort_by(|x, y| x.name.cmp(&y.name));

    ReferenceAPIs {
        functions,
        keywords,
    }
}

pub fn make_json_api_reference() -> String {
    let api_out = make_all_api_reference();
    format!(
        "{}",
        serde_json::to_string(&api_out).expect("Failed to serialize documentation")
    )
}

#[cfg(test)]
mod test {
    use crate::vm::{
        ast,
        contexts::OwnedEnvironment,
        database::{BurnStateDB, HeadersDB, STXBalance},
        eval_all, execute,
        types::PrincipalData,
        ClarityVersion, ContractContext, Error, GlobalContext, LimitedCostTracker,
        QualifiedContractIdentifier, Value,
    };
    use stacks_common::types::{StacksEpochId, PEER_VERSION_EPOCH_2_1};
    use stacks_common::util::hash::hex_bytes;

    use super::make_all_api_reference;
    use super::make_json_api_reference;
    use crate::address::AddressHashMode;
    use crate::types::chainstate::{SortitionId, StacksAddress, StacksBlockId};
    use crate::types::Address;
    use crate::vm::analysis::type_check;
    use crate::vm::types::TupleData;
    use crate::{types::chainstate::VRFSeed, vm::StacksEpoch};
    use crate::{
        types::chainstate::{BlockHeaderHash, BurnchainHeaderHash, ConsensusHash},
        vm::database::{ClarityDatabase, MemoryBackingStore},
    };

    use crate::vm::costs::ExecutionCost;
    use stacks_common::consts::CHAIN_ID_TESTNET;

    struct DocHeadersDB {}
    const DOC_HEADER_DB: DocHeadersDB = DocHeadersDB {};

    impl MemoryBackingStore {
        pub fn as_docs_clarity_db<'a>(&'a mut self) -> ClarityDatabase<'a> {
            ClarityDatabase::new(self, &DOC_HEADER_DB, &DOC_POX_STATE_DB)
        }
    }

    impl HeadersDB for DocHeadersDB {
        fn get_burn_header_hash_for_block(
            &self,
            _bhh: &StacksBlockId,
        ) -> Option<BurnchainHeaderHash> {
            None
        }
        fn get_consensus_hash_for_block(&self, _bhh: &StacksBlockId) -> Option<ConsensusHash> {
            Some(ConsensusHash([0; 20]))
        }
        fn get_vrf_seed_for_block(&self, _bhh: &StacksBlockId) -> Option<VRFSeed> {
            Some(
                VRFSeed::from_hex(
                    "f490de2920c8a35fabeb13208852aa28c76f9be9b03a4dd2b3c075f7a26923b4",
                )
                .unwrap(),
            )
        }
        fn get_stacks_block_header_hash_for_block(
            &self,
            _id_bhh: &StacksBlockId,
        ) -> Option<BlockHeaderHash> {
            Some(
                BlockHeaderHash::from_hex(
                    "374708fff7719dd5979ec875d56cd2286f6d3cf7ec317a3b25632aab28ec37bb",
                )
                .unwrap(),
            )
        }
        fn get_burn_block_time_for_block(&self, _id_bhh: &StacksBlockId) -> Option<u64> {
            Some(1557860301)
        }
        fn get_burn_block_height_for_block(&self, _id_bhh: &StacksBlockId) -> Option<u32> {
            Some(567890)
        }
        fn get_miner_address(&self, _id_bhh: &StacksBlockId) -> Option<StacksAddress> {
            None
        }
        fn get_burnchain_tokens_spent_for_block(&self, id_bhh: &StacksBlockId) -> Option<u128> {
            Some(12345)
        }

        fn get_burnchain_tokens_spent_for_winning_block(
            &self,
            id_bhh: &StacksBlockId,
        ) -> Option<u128> {
            Some(2345)
        }

        fn get_tokens_earned_for_block(&self, id_bhh: &StacksBlockId) -> Option<u128> {
            Some(12000)
        }
    }

    struct DocBurnStateDB {}
    const DOC_POX_STATE_DB: DocBurnStateDB = DocBurnStateDB {};

    impl BurnStateDB for DocBurnStateDB {
        fn get_burn_block_height(&self, _sortition_id: &SortitionId) -> Option<u32> {
            Some(5678)
        }
        fn get_burn_header_hash(
            &self,
            height: u32,
            _sortition_id: &SortitionId,
        ) -> Option<BurnchainHeaderHash> {
            Some(
                BurnchainHeaderHash::from_hex(
                    "e67141016c88a7f1203eca0b4312f2ed141531f59303a1c267d7d83ab6b977d8",
                )
                .unwrap(),
            )
        }
        fn get_sortition_id_from_consensus_hash(
            &self,
            consensus_hash: &ConsensusHash,
        ) -> Option<SortitionId> {
            Some(SortitionId([0u8; 32]))
        }

        fn get_stacks_epoch(&self, height: u32) -> Option<StacksEpoch> {
            Some(StacksEpoch {
                epoch_id: StacksEpochId::Epoch21,
                start_height: 0,
                end_height: u64::max_value(),
                block_limit: ExecutionCost::max_value(),
                network_epoch: PEER_VERSION_EPOCH_2_1,
            })
        }
        fn get_burn_start_height(&self) -> u32 {
            0
        }

        fn get_v1_unlock_height(&self) -> u32 {
            u32::max_value()
        }

        fn get_pox_prepare_length(&self) -> u32 {
            panic!("Docs db should not return PoX info")
        }

        fn get_pox_reward_cycle_length(&self) -> u32 {
            panic!("Docs db should not return PoX info")
        }

        fn get_pox_rejection_fraction(&self) -> u64 {
            panic!("Docs db should not return PoX info")
        }
        fn get_stacks_epoch_by_epoch_id(&self, epoch_id: &StacksEpochId) -> Option<StacksEpoch> {
            self.get_stacks_epoch(0)
        }
        fn get_pox_payout_addrs(
            &self,
            height: u32,
            sortition_id: &SortitionId,
        ) -> Option<(Vec<TupleData>, u128)> {
            // (some (tuple (addrs ((tuple (hashbytes 0x395f3643cea07ec4eec73b4d9a973dcce56b9bf1) (version 0x00)) (tuple (hashbytes 0x7c6775e20e3e938d2d7e9d79ac310108ba501ddb) (version 0x01)))) (payout u123)))

            Some((
                vec![
                    TupleData::from_data(vec![
                        ("version".into(), Value::buff_from(vec![0u8]).unwrap()),
                        (
                            "hashbytes".into(),
                            Value::buff_from(
                                hex_bytes("395f3643cea07ec4eec73b4d9a973dcce56b9bf1").unwrap(),
                            )
                            .unwrap(),
                        ),
                    ])
                    .unwrap(),
                    TupleData::from_data(vec![
                        ("version".into(), Value::buff_from(vec![1u8]).unwrap()),
                        (
                            "hashbytes".into(),
                            Value::buff_from(
                                hex_bytes("7c6775e20e3e938d2d7e9d79ac310108ba501ddb").unwrap(),
                            )
                            .unwrap(),
                        ),
                    ])
                    .unwrap(),
                ],
                123,
            ))
        }
    }

    fn docs_execute(store: &mut MemoryBackingStore, program: &str) {
        // execute the program, iterating at each ";; Returns" comment
        // there are maybe more rust-y ways of doing this, but this is the simplest.
        let mut segments = vec![];
        let mut current_segment: String = "".into();
        for line in program.lines() {
            current_segment.push_str(line);
            current_segment.push_str("\n");
            if line.contains(";;") && line.contains("Returns ") {
                segments.push(current_segment);
                current_segment = "".into();
            }
        }
        if current_segment.len() > 0 {
            segments.push(current_segment);
        }

        let contract_id = QualifiedContractIdentifier::local("docs-test").unwrap();

        {
            let mut analysis_db = store.as_analysis_db();
            let whole_contract = segments.join("\n");
            eprintln!("{}", whole_contract);
            let mut parsed = ast::build_ast(
                &contract_id,
                &whole_contract,
                &mut (),
                ClarityVersion::latest(),
                StacksEpochId::latest(),
            )
            .unwrap()
            .expressions;

            let analysis = type_check(
                &contract_id,
                &mut parsed,
                &mut analysis_db,
                false,
                &ClarityVersion::latest(),
            )
            .expect("Failed to type check");
        }

        let mut type_results = vec![];
        let mut total_example = "".to_string();
        for segment in segments.iter() {
            total_example.push_str(segment);
            let mut parsed = ast::build_ast(
                &contract_id,
                &total_example,
                &mut (),
                ClarityVersion::latest(),
                StacksEpochId::latest(),
            )
            .unwrap()
            .expressions;

            let mut analysis_db = store.as_analysis_db();
            let analysis = type_check(
                &contract_id,
                &mut parsed,
                &mut analysis_db,
                false,
                &ClarityVersion::latest(),
            )
            .expect("Failed to type check");
            type_results.push(
                analysis
                    .type_map
                    .as_ref()
                    .unwrap()
                    .get_type(&analysis.expressions.last().unwrap())
                    .cloned(),
            );
        }

        let conn = store.as_docs_clarity_db();
        let mut contract_context =
            ContractContext::new(contract_id.clone(), ClarityVersion::latest());
        let mut global_context = GlobalContext::new(
            false,
            CHAIN_ID_TESTNET,
            conn,
            LimitedCostTracker::new_free(),
            StacksEpochId::Epoch2_05,
        );

        global_context
            .execute(|g| {
                for (segment, type_result) in segments.iter().zip(type_results.iter()) {
                    let expected = if segment.contains("Returns ") {
                        let expects_start = segment.rfind("Returns ").unwrap() + "Returns ".len();
                        Some(segment[expects_start..].trim().to_string())
                    } else {
                        None
                    };

                    eprintln!("{}", segment);

                    let result = {
                        let parsed = ast::build_ast(
                            &contract_id,
                            segment,
                            &mut (),
                            ClarityVersion::latest(),
                            StacksEpochId::latest(),
                        )
                        .unwrap()
                        .expressions;

                        eval_all(&parsed, &mut contract_context, g, None).unwrap()
                    };

                    if let Some(expected) = expected {
                        assert_eq!(expected, result.as_ref().unwrap().to_string());
                        assert!(
                            type_result.as_ref().unwrap().admits(result.as_ref().unwrap()),
                            "Type checker's expected type must admit result. Expected type = {}. Result = {}",
                            type_result.as_ref().unwrap(),
                            result.as_ref().unwrap()
                        );
                    }
                }
                Ok(())
            })
            .unwrap();
    }

    #[test]
    fn ensure_docgen_runs() {
        // add a test to make sure that we don't inadvertently break
        //  docgen in a panic-y way.
        make_json_api_reference();
    }

    #[test]
    fn test_examples() {
        // Execute test examples against the latest version of Clarity
        let apis = make_all_api_reference();
        let token_contract_content = include_str!("../../../../sample-contracts/tokens.clar");
        for func_api in apis.functions.iter() {
            if func_api.name == "at-block" {
                eprintln!("Skipping at-block, because it cannot be evaluated without a MARF");
                continue;
            }
            if func_api.name == "get-block-info?" {
                eprintln!(
                    "Skipping get-block-info?, because it cannot be evaluated without a MARF"
                );
                continue;
            }

            let mut store = MemoryBackingStore::new();
            // first, load the samples for contract-call
            // and give the doc environment's contract some STX
            {
                let contract_id = QualifiedContractIdentifier::local("tokens").unwrap();
                let trait_def_id = QualifiedContractIdentifier::parse(
                    "SPAXYA5XS51713FDTQ8H94EJ4V579CXMTRNBZKSF.token-a",
                )
                .unwrap();

                {
                    let mut analysis_db = store.as_analysis_db();
                    let mut parsed = ast::build_ast(
                        &contract_id,
                        &token_contract_content,
                        &mut (),
                        ClarityVersion::latest(),
                        StacksEpochId::latest(),
                    )
                    .unwrap()
                    .expressions;

                    type_check(
                        &contract_id,
                        &mut parsed,
                        &mut analysis_db,
                        true,
                        &ClarityVersion::latest(),
                    )
                    .expect("Failed to type check sample-contracts/tokens");
                }

                {
                    let mut analysis_db = store.as_analysis_db();
                    let mut parsed = ast::build_ast(
                        &trait_def_id,
                        super::DEFINE_TRAIT_API.example,
                        &mut (),
                        ClarityVersion::latest(),
                        StacksEpochId::latest(),
                    )
                    .unwrap()
                    .expressions;

                    type_check(
                        &trait_def_id,
                        &mut parsed,
                        &mut analysis_db,
                        true,
                        &ClarityVersion::latest(),
                    )
                    .expect("Failed to type check sample-contracts/tokens");
                }

                let conn = store.as_docs_clarity_db();
                let docs_test_id = QualifiedContractIdentifier::local("docs-test").unwrap();
                let docs_principal_id = PrincipalData::Contract(docs_test_id);
                let mut env = OwnedEnvironment::new(conn);
                let balance = STXBalance::initial(1000);
                env.execute_in_env::<_, _, ()>(
                    QualifiedContractIdentifier::local("tokens").unwrap().into(),
                    None,
                    None,
                    |e| {
                        let mut snapshot = e
                            .global_context
                            .database
                            .get_stx_balance_snapshot_genesis(&docs_principal_id);
                        snapshot.set_balance(balance);
                        snapshot.save();
                        e.global_context
                            .database
                            .increment_ustx_liquid_supply(100000)
                            .unwrap();
                        Ok(())
                    },
                )
                .unwrap();

                env.initialize_contract(contract_id, &token_contract_content, None)
                    .unwrap();

                env.initialize_contract(trait_def_id, super::DEFINE_TRAIT_API.example, None)
                    .unwrap();
            }

            let example = &func_api.example;
            let without_throws: String = example
                .lines()
                .filter(|x| !x.contains(";; Throws"))
                .collect::<Vec<_>>()
                .join("\n");
            let the_throws = example.lines().filter(|x| x.contains(";; Throws"));
            docs_execute(&mut store, &without_throws);
            for expect_err in the_throws {
                eprintln!("{}", expect_err);
                execute(expect_err).unwrap_err();
            }
        }
    }
}<|MERGE_RESOLUTION|>--- conflicted
+++ resolved
@@ -1599,12 +1599,8 @@
 
 const GET_BURN_BLOCK_INFO_API: SpecialAPI = SpecialAPI {
     input_type: "BurnBlockInfoPropertyName, uint",
-<<<<<<< HEAD
     output_type: "(optional buff) | (optional (tuple (addrs (list 2 (tuple (hashbytes (buff 32)) (version (buff 1))))) (payout uint)))",
-=======
     snippet: "get-burn-block-info? ${1:prop} ${2:block-height}",
-    output_type: "(optional buff) | (optional (tuple (addrs (list 2 (tuple (hashbytes (buff 20)) (version (buff 1))))) (payout uint)))",
->>>>>>> 4395c86e
     signature: "(get-burn-block-info? prop-name block-height)",
     description: "The `get-burn-block-info?` function fetches data for a block of the given *burnchain* block height. The
 value and type returned are determined by the specified `BlockInfoPropertyName`.  Valid values for `block-height` only
