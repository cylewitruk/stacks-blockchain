pub mod bitcoin_regtest_controller;
pub mod mocknet_controller;
pub mod stacks_controller;

pub use self::bitcoin_regtest_controller::BitcoinRegtestController;
pub use self::mocknet_controller::MocknetController;
pub use self::stacks_controller::StacksController;

use super::operations::BurnchainOpSigner;

use std::fmt;
use std::time::Instant;

use stacks::burnchains;
use stacks::burnchains::stacks::Error as stacks_burnchain_error;
use stacks::burnchains::Burnchain;
use stacks::burnchains::BurnchainStateTransitionOps;
use stacks::chainstate::burn::db::sortdb::SortitionDB;
use stacks::chainstate::burn::operations::BlockstackOperationType;
use stacks::chainstate::burn::BlockSnapshot;

use stacks::core::StacksEpoch;

#[derive(Debug)]
pub enum Error {
    CoordinatorClosed,
    IndexerError(burnchains::Error),
}

impl fmt::Display for Error {
    fn fmt(&self, f: &mut fmt::Formatter) -> fmt::Result {
        match self {
            Error::CoordinatorClosed => write!(f, "ChainsCoordinator closed"),
            Error::IndexerError(ref e) => write!(f, "Indexer error: {:?}", e),
        }
    }
}

<<<<<<< HEAD
impl From<stacks_burnchain_error> for Error {
    fn from(e: stacks_burnchain_error) -> Error {
        Error::IndexerError(burnchains::Error::Indexer(
            burnchains::IndexerError::Stacks(e),
        ))
    }
}

impl From<burnchains::Error> for Error {
    fn from(e: burnchains::Error) -> Error {
=======
impl From<burnchains::Error> for Error {
    fn from(e: burnchains::Error) -> Self {
>>>>>>> 8d7d306f
        Error::IndexerError(e)
    }
}

pub trait BurnchainController {
    fn can_mine(&self) -> bool;
    fn start(&mut self, target_block_height_opt: Option<u64>)
        -> Result<(BurnchainTip, u64), Error>;
    fn submit_operation(
        &mut self,
        operation: BlockstackOperationType,
        op_signer: &mut BurnchainOpSigner,
        attempt: u64,
    ) -> bool;
    fn wait_for_sortitions(&self, height_to_wait: Option<u64>) -> Result<BurnchainTip, Error>;
    fn sync(&mut self, target_block_height_opt: Option<u64>) -> Result<(BurnchainTip, u64), Error>;
    fn sortdb_ref(&self) -> &SortitionDB;
    fn sortdb_mut(&mut self) -> &mut SortitionDB;
    fn get_chain_tip(&self) -> BurnchainTip;
<<<<<<< HEAD
    fn get_burnchain(&self) -> Burnchain;
=======
    /// Invoke connect() on underlying burnchain and sortition databases, to perform any migration
    ///  or instantiation before other callers may use open()
    fn connect_dbs(&mut self) -> Result<(), Error>;
    fn get_stacks_epochs(&self) -> Vec<StacksEpoch>;
>>>>>>> 8d7d306f

    #[cfg(test)]
    fn bootstrap_chain(&mut self, blocks_count: u64);
}

#[derive(Debug, Clone)]
pub struct BurnchainTip {
    pub block_snapshot: BlockSnapshot,
    pub state_transition: BurnchainStateTransitionOps,
    pub received_at: Instant,
}

impl BurnchainTip {
    pub fn get_winning_tx_index(&self) -> Option<u32> {
        let winning_tx_id = self.block_snapshot.winning_block_txid;
        let mut winning_tx_vtindex = None;

        for op in self.state_transition.accepted_ops.iter() {
            if let BlockstackOperationType::LeaderBlockCommit(op) = op {
                if op.txid == winning_tx_id {
                    winning_tx_vtindex = Some(op.vtxindex)
                }
            }
        }
        winning_tx_vtindex
    }
}<|MERGE_RESOLUTION|>--- conflicted
+++ resolved
@@ -36,7 +36,6 @@
     }
 }
 
-<<<<<<< HEAD
 impl From<stacks_burnchain_error> for Error {
     fn from(e: stacks_burnchain_error) -> Error {
         Error::IndexerError(burnchains::Error::Indexer(
@@ -47,10 +46,6 @@
 
 impl From<burnchains::Error> for Error {
     fn from(e: burnchains::Error) -> Error {
-=======
-impl From<burnchains::Error> for Error {
-    fn from(e: burnchains::Error) -> Self {
->>>>>>> 8d7d306f
         Error::IndexerError(e)
     }
 }
@@ -70,14 +65,11 @@
     fn sortdb_ref(&self) -> &SortitionDB;
     fn sortdb_mut(&mut self) -> &mut SortitionDB;
     fn get_chain_tip(&self) -> BurnchainTip;
-<<<<<<< HEAD
     fn get_burnchain(&self) -> Burnchain;
-=======
     /// Invoke connect() on underlying burnchain and sortition databases, to perform any migration
     ///  or instantiation before other callers may use open()
     fn connect_dbs(&mut self) -> Result<(), Error>;
     fn get_stacks_epochs(&self) -> Vec<StacksEpoch>;
->>>>>>> 8d7d306f
 
     #[cfg(test)]
     fn bootstrap_chain(&mut self, blocks_count: u64);
