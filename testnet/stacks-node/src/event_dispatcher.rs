use stacks::chainstate::coordinator::BlockEventDispatcher;
use stacks::chainstate::stacks::db::StacksHeaderInfo;
use stacks::chainstate::stacks::StacksBlock;
use stacks::net::atlas::{Attachment, AttachmentInstance};
use std::collections::hash_map::Entry;
use std::thread::sleep;
use std::time::Duration;
use std::{
    collections::{HashMap, HashSet},
    sync::{
        atomic::{AtomicBool, Ordering},
        Arc, Mutex,
    },
};

use async_h1::client;
use async_std::net::TcpStream;
use http_types::{Method, Request, Url};

use serde_json::json;

use stacks::burnchains::{BurnchainHeaderHash, Txid};
use stacks::chainstate::stacks::events::{
    FTEventType, NFTEventType, STXEventType, StacksTransactionEvent, StacksTransactionReceipt,
    TransactionOrigin,
};
use stacks::chainstate::stacks::{
    db::accounts::MinerReward, db::MinerRewardInfo, StacksAddress, StacksBlockId, StacksTransaction,
};
use stacks::core::mempool::{MemPoolDropReason, MemPoolEventDispatcher};
use stacks::net::StacksMessageCodec;
use stacks::util::hash::bytes_to_hex;
use stacks::vm::analysis::contract_interface_builder::build_contract_interface;
use stacks::vm::types::{AssetIdentifier, QualifiedContractIdentifier, Value};

use super::config::{EventKeyType, EventObserverConfig};
use super::node::ChainTip;
use stacks::chainstate::stacks::db::unconfirmed::ProcessedUnconfirmedState;

#[derive(Debug, Clone)]
struct EventObserver {
    endpoint: String,
    should_keep_running: Arc<AtomicBool>,
}

const STATUS_RESP_TRUE: &str = "success";
const STATUS_RESP_NOT_COMMITTED: &str = "abort_by_response";
const STATUS_RESP_POST_CONDITION: &str = "abort_by_post_condition";

/// Update `serve()` in `neon_integrations.rs` with any new paths that need to be tested
pub const PATH_MICROBLOCK_SUBMIT: &str = "new_microblocks";
pub const PATH_MEMPOOL_TX_SUBMIT: &str = "new_mempool_tx";
pub const PATH_MEMPOOL_TX_DROP: &str = "drop_mempool_tx";
pub const PATH_BURN_BLOCK_SUBMIT: &str = "new_burn_block";
pub const PATH_BLOCK_PROCESSED: &str = "new_block";
pub const PATH_ATTACHMENT_PROCESSED: &str = "attachments/new";

impl EventObserver {
    fn send_payload(&self, payload: &serde_json::Value, path: &str) {
        let body = match serde_json::to_vec(&payload) {
            Ok(body) => body,
            Err(err) => {
                error!("Event dispatcher: serialization failed  - {:?}", err);
                return;
            }
        };

        let url = {
            let joined_components = match path.starts_with("/") {
                true => format!("{}{}", &self.endpoint, path),
                false => format!("{}/{}", &self.endpoint, path),
            };
            let url = format!("http://{}", joined_components);
            Url::parse(&url).expect(&format!(
                "Event dispatcher: unable to parse {} as a URL",
                url
            ))
        };

        let backoff = Duration::from_millis((1.0 * 1_000.0) as u64);

        loop {
            if !self.should_keep_running.load(Ordering::SeqCst) {
                info!("Terminating event observer");
                return;
            }

            let body = body.clone();
            let mut req = Request::new(Method::Post, url.clone());
            req.append_header("Content-Type", "application/json")
                .expect("Unable to set header");
            req.set_body(body);

            let response = async_std::task::block_on(async {
                let stream = match TcpStream::connect(self.endpoint.clone()).await {
                    Ok(stream) => stream,
                    Err(err) => {
                        println!("Event dispatcher: connection failed  - {:?}", err);
                        return None;
                    }
                };

                match client::connect(stream, req).await {
                    Ok(response) => Some(response),
                    Err(err) => {
                        println!("Event dispatcher: rpc invokation failed  - {:?}", err);
                        return None;
                    }
                }
            });

            if let Some(response) = response {
                if response.status().is_success() {
                    break;
                } else {
                    error!(
                        "Event dispatcher: POST {} failed with error {:?}",
                        self.endpoint, response
                    );
                }
            }
            sleep(backoff);
        }
    }

    fn make_new_mempool_txs_payload(transactions: Vec<StacksTransaction>) -> serde_json::Value {
        let raw_txs = transactions
            .into_iter()
            .map(|tx| {
                serde_json::Value::String(format!("0x{}", &bytes_to_hex(&tx.serialize_to_vec())))
            })
            .collect();

        serde_json::Value::Array(raw_txs)
    }

    fn make_new_burn_block_payload(
        burn_block: &BurnchainHeaderHash,
        burn_block_height: u64,
        rewards: Vec<(StacksAddress, u64)>,
        burns: u64,
        slot_holders: Vec<StacksAddress>,
    ) -> serde_json::Value {
        let reward_recipients = rewards
            .into_iter()
            .map(|(stx_addr, amt)| {
                json!({
                    "recipient": stx_addr.to_b58(),
                    "amt": amt,
                })
            })
            .collect();

        let reward_slot_holders = slot_holders
            .into_iter()
            .map(|stx_addr| json!(stx_addr.to_b58()))
            .collect();

        json!({
            "burn_block_hash": format!("0x{}", burn_block),
            "burn_block_height": burn_block_height,
            "reward_recipients": serde_json::Value::Array(reward_recipients),
            "reward_slot_holders": serde_json::Value::Array(reward_slot_holders),
            "burn_amount": burns
        })
    }

    /// Returns tuple of (txid, success, raw_result, raw_tx, contract_interface_json)
    fn generate_payload_info_for_receipt(
        receipt: &StacksTransactionReceipt,
    ) -> (String, &str, String, String, serde_json::Value) {
        let tx = &receipt.transaction;

        let success = match (receipt.post_condition_aborted, &receipt.result) {
            (false, Value::Response(response_data)) => {
                if response_data.committed {
                    STATUS_RESP_TRUE
                } else {
                    STATUS_RESP_NOT_COMMITTED
                }
            }
            (true, Value::Response(_)) => STATUS_RESP_POST_CONDITION,
            _ => unreachable!(), // Transaction results should always be a Value::Response type
        };

        let (txid, raw_tx) = match tx {
            TransactionOrigin::Burn(txid) => (txid.to_string(), "00".to_string()),
            TransactionOrigin::Stacks(ref tx) => {
                let txid = tx.txid().to_string();
                let bytes = tx.serialize_to_vec();
                (txid, bytes_to_hex(&bytes))
            }
        };

        let raw_result = {
            let bytes = receipt.result.serialize_to_vec();
            bytes_to_hex(&bytes)
        };
        let contract_interface_json = {
            match &receipt.contract_analysis {
                Some(analysis) => json!(build_contract_interface(analysis)),
                None => json!(null),
            }
        };
        (txid, success, raw_result, raw_tx, contract_interface_json)
    }

    /// Returns json payload to send for new block event
    fn make_new_block_txs_payload(
        receipt: &StacksTransactionReceipt,
        tx_index: u32,
    ) -> serde_json::Value {
        let (txid, success, raw_result, raw_tx, contract_interface_json) =
            EventObserver::generate_payload_info_for_receipt(receipt);

        json!({
            "txid": format!("0x{}", &txid),
            "tx_index": tx_index,
            "status": success,
            "raw_result": format!("0x{}", &raw_result),
            "raw_tx": format!("0x{}", &raw_tx),
            "contract_abi": contract_interface_json,
            "execution_cost": receipt.execution_cost,
        })
    }

    /// Returns json payload to send for new microblock event
    fn make_new_microblock_txs_payload(
        receipt: &StacksTransactionReceipt,
        tx_index: u32,
        sequence: u16,
    ) -> serde_json::Value {
        let (txid, success, raw_result, raw_tx, contract_interface_json) =
            EventObserver::generate_payload_info_for_receipt(receipt);

        json!({
            "txid": format!("0x{}", &txid),
            "tx_index": tx_index,
            "status": success,
            "raw_result": format!("0x{}", &raw_result),
            "raw_tx": format!("0x{}", &raw_tx),
            "contract_abi": contract_interface_json,
            "execution_cost": receipt.execution_cost,
            "sequence": sequence,
        })
    }

    fn make_new_attachment_payload(
        attachment: &(AttachmentInstance, Attachment),
    ) -> serde_json::Value {
        json!({
            "attachment_index": attachment.0.attachment_index,
            "index_block_hash": format!("0x{}", attachment.0.index_block_hash),
            "block_height": attachment.0.block_height,
            "content_hash": format!("0x{}", attachment.0.content_hash),
            "contract_id": format!("{}", attachment.0.contract_id),
            "metadata": format!("0x{}", attachment.0.metadata),
            "tx_id": format!("0x{}", attachment.0.tx_id),
            "content": format!("0x{}", bytes_to_hex(&attachment.1.content)),
        })
    }

    fn send_new_attachments(&self, payload: &serde_json::Value) {
        self.send_payload(payload, PATH_ATTACHMENT_PROCESSED);
    }

    fn send_new_mempool_txs(&self, payload: &serde_json::Value) {
        self.send_payload(payload, PATH_MEMPOOL_TX_SUBMIT);
    }

    /// Serializes new microblocks data into a JSON payload and sends it off to the correct path
    fn send_new_microblocks(
        &self,
        parent_index_block_hash: StacksBlockId,
        filtered_events: Vec<(usize, &(bool, Txid, StacksTransactionEvent))>,
        serialized_txs: &Vec<serde_json::Value>,
    ) {
        // Serialize events to JSON
        let serialized_events: Vec<serde_json::Value> = filtered_events
            .iter()
            .map(|(event_index, (committed, txid, event))| {
                event.json_serialize(*event_index, txid, *committed)
            })
            .collect();

        let payload = json!({
            "parent_index_block_hash": format!("0x{}", parent_index_block_hash),
            "events": serialized_events,
            "transactions": serialized_txs,
        });

        self.send_payload(&payload, PATH_MICROBLOCK_SUBMIT);
    }

    fn send_dropped_mempool_txs(&self, payload: &serde_json::Value) {
        self.send_payload(payload, PATH_MEMPOOL_TX_DROP);
    }

    fn send_new_burn_block(&self, payload: &serde_json::Value) {
        self.send_payload(payload, PATH_BURN_BLOCK_SUBMIT);
    }

    fn send(
        &self,
        filtered_events: Vec<(usize, &(bool, Txid, StacksTransactionEvent))>,
        chain_tip: &ChainTip,
        parent_index_hash: &StacksBlockId,
        boot_receipts: &Vec<StacksTransactionReceipt>,
        winner_txid: &Txid,
        mature_rewards: &serde_json::Value,
    ) {
        // Serialize events to JSON
        let serialized_events: Vec<serde_json::Value> = filtered_events
            .iter()
            .map(|(event_index, (committed, txid, event))| {
                event.json_serialize(*event_index, txid, *committed)
            })
            .collect();

        let mut tx_index: u32 = 0;
        let mut serialized_txs = vec![];

        for receipt in chain_tip.receipts.iter().chain(boot_receipts.iter()) {
            let payload = EventObserver::make_new_block_txs_payload(receipt, tx_index);
            serialized_txs.push(payload);
            tx_index += 1;
        }

        // Wrap events
        let payload = json!({
            "block_hash": format!("0x{}", chain_tip.block.block_hash()),
            "block_height": chain_tip.metadata.block_height,
            "burn_block_hash": format!("0x{}", chain_tip.metadata.burn_header_hash),
            "burn_block_height": chain_tip.metadata.burn_header_height,
            "miner_txid": format!("0x{}", winner_txid),
            "burn_block_time": chain_tip.metadata.burn_header_timestamp,
            "index_block_hash": format!("0x{}", chain_tip.metadata.index_block_hash()),
            "parent_block_hash": format!("0x{}", chain_tip.block.header.parent_block),
            "parent_index_block_hash": format!("0x{}", parent_index_hash),
            "parent_microblock": format!("0x{}", chain_tip.block.header.parent_microblock),
            "matured_miner_rewards": mature_rewards.clone(),
            "events": serialized_events,
            "transactions": serialized_txs,
        });

        // Send payload
        self.send_payload(&payload, PATH_BLOCK_PROCESSED);
    }
}

#[derive(Clone)]
pub struct EventDispatcher {
    registered_observers: Vec<EventObserver>,
    contract_events_observers_lookup: HashMap<(QualifiedContractIdentifier, String), HashSet<u16>>,
    assets_observers_lookup: HashMap<AssetIdentifier, HashSet<u16>>,
    burn_block_observers_lookup: HashSet<u16>,
    mempool_observers_lookup: HashSet<u16>,
    microblock_observers_lookup: HashSet<u16>,
    stx_observers_lookup: HashSet<u16>,
    any_event_observers_lookup: HashSet<u16>,
    boot_receipts: Arc<Mutex<Option<Vec<StacksTransactionReceipt>>>>,
}

impl MemPoolEventDispatcher for EventDispatcher {
    fn mempool_txs_dropped(&self, txids: Vec<Txid>, reason: MemPoolDropReason) {
        if !txids.is_empty() {
            self.process_dropped_mempool_txs(txids, reason)
        }
    }
}

impl BlockEventDispatcher for EventDispatcher {
    fn announce_block(
        &self,
        block: StacksBlock,
        metadata: StacksHeaderInfo,
        receipts: Vec<StacksTransactionReceipt>,
        parent: &StacksBlockId,
        winner_txid: Txid,
        mature_rewards: Vec<MinerReward>,
        mature_rewards_info: Option<MinerRewardInfo>,
    ) {
        let chain_tip = ChainTip {
            metadata,
            block,
            receipts,
        };
        self.process_chain_tip(
            &chain_tip,
            parent,
            winner_txid,
            mature_rewards,
            mature_rewards_info,
        )
    }

    fn announce_burn_block(
        &self,
        burn_block: &BurnchainHeaderHash,
        burn_block_height: u64,
        rewards: Vec<(StacksAddress, u64)>,
        burns: u64,
        recipient_info: Vec<StacksAddress>,
    ) {
        self.process_burn_block(
            burn_block,
            burn_block_height,
            rewards,
            burns,
            recipient_info,
        )
    }

    fn dispatch_boot_receipts(&mut self, receipts: Vec<StacksTransactionReceipt>) {
        self.process_boot_receipts(receipts)
    }
}

impl EventDispatcher {
    pub fn new() -> EventDispatcher {
        EventDispatcher {
            registered_observers: vec![],
            contract_events_observers_lookup: HashMap::new(),
            assets_observers_lookup: HashMap::new(),
            stx_observers_lookup: HashSet::new(),
            any_event_observers_lookup: HashSet::new(),
            burn_block_observers_lookup: HashSet::new(),
            mempool_observers_lookup: HashSet::new(),
            microblock_observers_lookup: HashSet::new(),
            boot_receipts: Arc::new(Mutex::new(None)),
        }
    }

    pub fn process_burn_block(
        &self,
        burn_block: &BurnchainHeaderHash,
        burn_block_height: u64,
        rewards: Vec<(StacksAddress, u64)>,
        burns: u64,
        recipient_info: Vec<StacksAddress>,
    ) {
        // lazily assemble payload only if we have observers
        let interested_observers: Vec<_> = self
            .registered_observers
            .iter()
            .enumerate()
            .filter(|(obs_id, _observer)| {
                self.burn_block_observers_lookup.contains(&(*obs_id as u16))
                    || self.any_event_observers_lookup.contains(&(*obs_id as u16))
            })
            .collect();
        if interested_observers.len() < 1 {
            return;
        }

        let payload = EventObserver::make_new_burn_block_payload(
            burn_block,
            burn_block_height,
            rewards,
            burns,
            recipient_info,
        );

        for (_, observer) in interested_observers.iter() {
            observer.send_new_burn_block(&payload);
        }
    }

    /// Iterates through tx receipts, and then the events corresponding to each receipt to
    /// generate a dispatch matrix & event vector.
    ///
    /// # Returns
    /// - dispatch_matrix: a vector where each index corresponds to the hashset of event indexes
    ///     that each respective event observer is subscribed to
    /// - events: a vector of all events from all the tx receipts
    fn create_dispatch_matrix_and_event_vector(
        &self,
        receipts: &Vec<StacksTransactionReceipt>,
    ) -> (
        Vec<HashSet<usize>>,
        Vec<(bool, Txid, StacksTransactionEvent)>,
    ) {
        let mut dispatch_matrix: Vec<HashSet<usize>> = self
            .registered_observers
            .iter()
            .map(|_| HashSet::new())
            .collect();
        let mut events: Vec<(bool, Txid, StacksTransactionEvent)> = vec![];
        let mut i: usize = 0;

        for receipt in receipts {
            let tx_hash = receipt.transaction.txid();
            for event in receipt.events.iter() {
                match event {
                    StacksTransactionEvent::SmartContractEvent(event_data) => {
                        if let Some(observer_indexes) =
                            self.contract_events_observers_lookup.get(&event_data.key)
                        {
                            for o_i in observer_indexes {
                                dispatch_matrix[*o_i as usize].insert(i);
                            }
                        }
                    }
                    StacksTransactionEvent::STXEvent(STXEventType::STXTransferEvent(_))
                    | StacksTransactionEvent::STXEvent(STXEventType::STXMintEvent(_))
                    | StacksTransactionEvent::STXEvent(STXEventType::STXBurnEvent(_))
                    | StacksTransactionEvent::STXEvent(STXEventType::STXLockEvent(_)) => {
                        for o_i in &self.stx_observers_lookup {
                            dispatch_matrix[*o_i as usize].insert(i);
                        }
                    }
                    StacksTransactionEvent::NFTEvent(NFTEventType::NFTTransferEvent(
                        event_data,
                    )) => {
                        self.update_dispatch_matrix_if_observer_subscribed(
                            &event_data.asset_identifier,
                            i,
                            &mut dispatch_matrix,
                        );
                    }
                    StacksTransactionEvent::NFTEvent(NFTEventType::NFTMintEvent(event_data)) => {
                        self.update_dispatch_matrix_if_observer_subscribed(
                            &event_data.asset_identifier,
                            i,
                            &mut dispatch_matrix,
                        );
                    }
                    StacksTransactionEvent::NFTEvent(NFTEventType::NFTBurnEvent(event_data)) => {
                        self.update_dispatch_matrix_if_observer_subscribed(
                            &event_data.asset_identifier,
                            i,
                            &mut dispatch_matrix,
                        );
                    }
                    StacksTransactionEvent::FTEvent(FTEventType::FTTransferEvent(event_data)) => {
                        self.update_dispatch_matrix_if_observer_subscribed(
                            &event_data.asset_identifier,
                            i,
                            &mut dispatch_matrix,
                        );
                    }
                    StacksTransactionEvent::FTEvent(FTEventType::FTMintEvent(event_data)) => {
                        self.update_dispatch_matrix_if_observer_subscribed(
                            &event_data.asset_identifier,
                            i,
                            &mut dispatch_matrix,
                        );
                    }
                    StacksTransactionEvent::FTEvent(FTEventType::FTBurnEvent(event_data)) => {
                        self.update_dispatch_matrix_if_observer_subscribed(
                            &event_data.asset_identifier,
                            i,
                            &mut dispatch_matrix,
                        );
                    }
                }
                events.push((!receipt.post_condition_aborted, tx_hash, event.clone()));
                for o_i in &self.any_event_observers_lookup {
                    dispatch_matrix[*o_i as usize].insert(i);
                }
                i += 1;
            }
        }

        (dispatch_matrix, events)
    }

    pub fn process_chain_tip(
        &self,
        chain_tip: &ChainTip,
        parent_index_hash: &StacksBlockId,
        winner_txid: Txid,
        mature_rewards: Vec<MinerReward>,
        mature_rewards_info: Option<MinerRewardInfo>,
    ) {
        let boot_receipts = if chain_tip.metadata.block_height == 1 {
            let mut boot_receipts_result = self
                .boot_receipts
                .lock()
                .expect("Unexpected concurrent access to `boot_receipts` in the event dispatcher!");
            if let Some(val) = boot_receipts_result.take() {
                val
            } else {
                vec![]
            }
        } else {
            vec![]
        };
        let receipts = chain_tip
            .receipts
            .iter()
            .cloned()
            .chain(boot_receipts.iter().cloned())
            .collect();

        let (dispatch_matrix, events) = self.create_dispatch_matrix_and_event_vector(&receipts);

        if dispatch_matrix.len() > 0 {
            let mature_rewards_vec = if let Some(rewards_info) = mature_rewards_info {
                mature_rewards
                    .iter()
                    .map(|reward| {
                        json!({
                            "recipient": reward.address.to_string(),
                            "coinbase_amount": reward.coinbase.to_string(),
                            "tx_fees_anchored": reward.tx_fees_anchored.to_string(),
                            "tx_fees_streamed_confirmed": reward.tx_fees_streamed_confirmed.to_string(),
                            "tx_fees_streamed_produced": reward.tx_fees_streamed_produced.to_string(),
                            "from_stacks_block_hash": format!("0x{}", &rewards_info.from_stacks_block_hash),
                            "from_index_consensus_hash": format!("0x{}", StacksBlockId::new(&rewards_info.from_block_consensus_hash,
                                                                                            &rewards_info.from_stacks_block_hash)),
                        })
                    })
                    .collect()
            } else {
                vec![]
            };

            let mature_rewards = serde_json::Value::Array(mature_rewards_vec);

            for (observer_id, filtered_events_ids) in dispatch_matrix.iter().enumerate() {
                let filtered_events: Vec<_> = filtered_events_ids
                    .iter()
                    .map(|event_id| (*event_id, &events[*event_id]))
                    .collect();

                self.registered_observers[observer_id].send(
                    filtered_events,
                    chain_tip,
                    parent_index_hash,
                    &boot_receipts,
                    &winner_txid,
                    &mature_rewards,
                );
            }
        }
    }

    /// Creates a list of observers that are interested in the new microblocks event,
    /// creates a mapping from observers to the event ids that are relevant to each, and then
    /// sends the event to each interested observer.
    pub fn process_new_microblocks(
        &self,
        parent_index_block_hash: StacksBlockId,
        processed_unconfirmed_state: ProcessedUnconfirmedState,
    ) {
        // lazily assemble payload only if we have observers
        let interested_observers: Vec<_> = self
            .registered_observers
            .iter()
            .enumerate()
            .filter(|(obs_id, _observer)| {
                self.microblock_observers_lookup.contains(&(*obs_id as u16))
                    || self.any_event_observers_lookup.contains(&(*obs_id as u16))
            })
            .collect();
        if interested_observers.len() < 1 {
            return;
        }
        let (dispatch_matrix, events) =
            self.create_dispatch_matrix_and_event_vector(&processed_unconfirmed_state.receipts);

        // Serialize receipts
        let sequence_indices = processed_unconfirmed_state.sequence_indices_for_receipts;
        let mut tx_index = 0;
        let mut microblock_index = 0;
        let mut serialized_txs = Vec::new();
        let mut curr_sequence_number = sequence_indices[microblock_index].1;

        for (i, receipt) in processed_unconfirmed_state.receipts.iter().enumerate() {
            // if the current receipt index "belongs" to the next microblock, reset `tx_index` to 0,
            // increment the `microblock_index`, and update the sequence number
            if microblock_index + 1 < sequence_indices.len()
                && i >= sequence_indices[microblock_index + 1].0
            {
                microblock_index += 1;
                tx_index = 0;
                curr_sequence_number = sequence_indices[microblock_index].1;
            }
            let payload = EventObserver::make_new_microblock_txs_payload(
                receipt,
                tx_index,
                curr_sequence_number,
            );
            serialized_txs.push(payload);
            tx_index += 1;
        }

        for (obs_id, observer) in interested_observers.iter() {
            let filtered_events_ids = &dispatch_matrix[*obs_id];
            let filtered_events: Vec<_> = filtered_events_ids
                .iter()
                .map(|event_id| (*event_id, &events[*event_id]))
                .collect();

            observer.send_new_microblocks(
                parent_index_block_hash,
                filtered_events,
                &serialized_txs,
            );
        }
    }

    pub fn process_new_mempool_txs(&self, txs: Vec<StacksTransaction>) {
        // lazily assemble payload only if we have observers
        let interested_observers: Vec<_> = self
            .registered_observers
            .iter()
            .enumerate()
            .filter(|(obs_id, _observer)| {
                self.mempool_observers_lookup.contains(&(*obs_id as u16))
                    || self.any_event_observers_lookup.contains(&(*obs_id as u16))
            })
            .collect();
        if interested_observers.len() < 1 {
            return;
        }

        let payload = EventObserver::make_new_mempool_txs_payload(txs);

        for (_, observer) in interested_observers.iter() {
            observer.send_new_mempool_txs(&payload);
        }
    }

    pub fn process_dropped_mempool_txs(&self, txs: Vec<Txid>, reason: MemPoolDropReason) {
        // lazily assemble payload only if we have observers
        let interested_observers: Vec<_> = self
            .registered_observers
            .iter()
            .enumerate()
            .filter(|(obs_id, _observer)| {
                self.mempool_observers_lookup.contains(&(*obs_id as u16))
                    || self.any_event_observers_lookup.contains(&(*obs_id as u16))
            })
            .collect();
        if interested_observers.len() < 1 {
            return;
        }

        let dropped_txids: Vec<_> = txs
            .into_iter()
            .map(|tx| serde_json::Value::String(format!("0x{}", &tx)))
            .collect();

        let payload = json!({
            "dropped_txids": serde_json::Value::Array(dropped_txids),
            "reason": reason.to_string(),
        });

        for (_, observer) in interested_observers.iter() {
            observer.send_dropped_mempool_txs(&payload);
        }
    }

    pub fn process_new_attachments(&self, attachments: &Vec<(AttachmentInstance, Attachment)>) {
        let interested_observers: Vec<_> = self.registered_observers.iter().enumerate().collect();
        if interested_observers.len() < 1 {
            return;
        }

        let mut serialized_attachments = vec![];
        for attachment in attachments.iter() {
            let payload = EventObserver::make_new_attachment_payload(attachment);
            serialized_attachments.push(payload);
        }

        for (_, observer) in interested_observers.iter() {
            observer.send_new_attachments(&json!(serialized_attachments));
        }
    }

    pub fn process_boot_receipts(&mut self, receipts: Vec<StacksTransactionReceipt>) {
        self.boot_receipts = Arc::new(Mutex::new(Some(receipts)));
    }

    fn update_dispatch_matrix_if_observer_subscribed(
        &self,
        asset_identifier: &AssetIdentifier,
        event_index: usize,
        dispatch_matrix: &mut Vec<HashSet<usize>>,
    ) {
        if let Some(observer_indexes) = self.assets_observers_lookup.get(asset_identifier) {
            for o_i in observer_indexes {
                dispatch_matrix[*o_i as usize].insert(event_index);
            }
        }
    }

<<<<<<< HEAD
    pub fn register_observer(&mut self, conf: &EventObserverConfig) {
=======
    pub fn register_observer(
        &mut self,
        conf: &EventObserverConfig,
        should_keep_running: Arc<AtomicBool>,
    ) {
        // let event_observer = EventObserver::new(&conf.address, conf.port);
>>>>>>> 252d869d
        info!("Registering event observer at: {}", conf.endpoint);
        let event_observer = EventObserver {
            endpoint: conf.endpoint.clone(),
            should_keep_running,
        };

        let observer_index = self.registered_observers.len() as u16;

        for event_key_type in conf.events_keys.iter() {
            match event_key_type {
                EventKeyType::SmartContractEvent(event_key) => {
                    match self
                        .contract_events_observers_lookup
                        .entry(event_key.clone())
                    {
                        Entry::Occupied(observer_indexes) => {
                            observer_indexes.into_mut().insert(observer_index);
                        }
                        Entry::Vacant(v) => {
                            let mut observer_indexes = HashSet::new();
                            observer_indexes.insert(observer_index);
                            v.insert(observer_indexes);
                        }
                    };
                }
                EventKeyType::BurnchainBlocks => {
                    self.burn_block_observers_lookup.insert(observer_index);
                }
                EventKeyType::MemPoolTransactions => {
                    self.mempool_observers_lookup.insert(observer_index);
                }
                EventKeyType::Microblocks => {
                    self.microblock_observers_lookup.insert(observer_index);
                }
                EventKeyType::STXEvent => {
                    self.stx_observers_lookup.insert(observer_index);
                }
                EventKeyType::AssetEvent(event_key) => {
                    match self.assets_observers_lookup.entry(event_key.clone()) {
                        Entry::Occupied(observer_indexes) => {
                            observer_indexes.into_mut().insert(observer_index);
                        }
                        Entry::Vacant(v) => {
                            let mut observer_indexes = HashSet::new();
                            observer_indexes.insert(observer_index);
                            v.insert(observer_indexes);
                        }
                    };
                }
                EventKeyType::AnyEvent => {
                    self.any_event_observers_lookup.insert(observer_index);
                }
            }
        }

        self.registered_observers.push(event_observer);
    }
}<|MERGE_RESOLUTION|>--- conflicted
+++ resolved
@@ -787,16 +787,11 @@
         }
     }
 
-<<<<<<< HEAD
-    pub fn register_observer(&mut self, conf: &EventObserverConfig) {
-=======
     pub fn register_observer(
         &mut self,
         conf: &EventObserverConfig,
         should_keep_running: Arc<AtomicBool>,
     ) {
-        // let event_observer = EventObserver::new(&conf.address, conf.port);
->>>>>>> 252d869d
         info!("Registering event observer at: {}", conf.endpoint);
         let event_observer = EventObserver {
             endpoint: conf.endpoint.clone(),
