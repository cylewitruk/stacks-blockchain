use super::{BurnchainController, BurnchainTip, Config, EventDispatcher, Keychain};
use crate::config::HELIUM_BLOCK_LIMIT;
use crate::run_loop::RegisteredKey;
use std::collections::HashMap;

use std::cmp;
use std::collections::{HashSet, VecDeque};
use std::convert::{TryFrom, TryInto};
use std::default::Default;
use std::net::SocketAddr;
use std::{thread, thread::JoinHandle};

use stacks::burnchains::{Burnchain, BurnchainHeaderHash, BurnchainParameters, Txid};
use stacks::chainstate::burn::db::sortdb::{SortitionDB, SortitionId};
use stacks::chainstate::burn::operations::{
    leader_block_commit::{RewardSetInfo, BURN_BLOCK_MINED_AT_MODULUS},
    BlockstackOperationType, LeaderBlockCommitOp, LeaderKeyRegisterOp,
};
use stacks::chainstate::burn::BlockSnapshot;
use stacks::chainstate::burn::{BlockHeaderHash, ConsensusHash, VRFSeed};
use stacks::chainstate::stacks::db::{ChainStateBootData, ClarityTx, StacksChainState};
use stacks::chainstate::stacks::Error as ChainstateError;
use stacks::chainstate::stacks::StacksPublicKey;
use stacks::chainstate::stacks::{miner::StacksMicroblockBuilder, StacksBlockBuilder};
use stacks::chainstate::stacks::{
    CoinbasePayload, StacksAddress, StacksBlock, StacksBlockHeader, StacksMicroblock,
    StacksTransaction, StacksTransactionSigner, TransactionAnchorMode, TransactionPayload,
    TransactionVersion,
};
use stacks::core::mempool::MemPoolDB;
use stacks::net::{
    atlas::{AtlasDB, AttachmentInstance},
    db::{LocalPeer, PeerDB},
    dns::DNSResolver,
    p2p::PeerNetwork,
    relay::Relayer,
    rpc::RPCHandlerArgs,
    Error as NetError, NetworkResult, PeerAddress, StacksMessageCodec,
};
use stacks::util::get_epoch_time_ms;
use stacks::util::get_epoch_time_secs;
use stacks::util::hash::{to_hex, Hash160, Sha256Sum};
use stacks::util::secp256k1::Secp256k1PrivateKey;
use stacks::util::strings::UrlString;
use stacks::util::vrf::VRFPublicKey;
use std::sync::mpsc::{sync_channel, Receiver, SyncSender, TrySendError};
use std::sync::{Arc, Mutex};

use crate::burnchains::bitcoin_regtest_controller::BitcoinRegtestController;
use crate::syncctl::PoxSyncWatchdogComms;

use crate::ChainTip;
use stacks::burnchains::BurnchainSigner;
use stacks::core::FIRST_BURNCHAIN_CONSENSUS_HASH;

use stacks::chainstate::coordinator::comm::CoordinatorChannels;
use stacks::chainstate::coordinator::{get_next_recipients, OnChainRewardSetProvider};

use stacks::monitoring::{increment_stx_blocks_mined_counter, update_active_miners_count_gauge};

pub const RELAYER_MAX_BUFFER: usize = 100;

struct AssembledAnchorBlock {
    parent_consensus_hash: ConsensusHash,
    my_burn_hash: BurnchainHeaderHash,
    anchored_block: StacksBlock,
    attempt: u64,
}

struct MicroblockMinerState {
    parent_consensus_hash: ConsensusHash,
    parent_block_hash: BlockHeaderHash,
    miner_key: Secp256k1PrivateKey,
    frequency: u64,
    last_mined: u128,
    quantity: u64,
}

enum RelayerDirective {
    HandleNetResult(NetworkResult),
    ProcessTenure(ConsensusHash, BurnchainHeaderHash, BlockHeaderHash),
    RunTenure(RegisteredKey, BlockSnapshot),
    RegisterKey(BlockSnapshot),
    BroadcastMicroblock(ConsensusHash, BlockHeaderHash, StacksMicroblock),
}

pub struct InitializedNeonNode {
    config: Config,
    relay_channel: SyncSender<RelayerDirective>,
    burnchain_signer: BurnchainSigner,
    last_burn_block: Option<BlockSnapshot>,
    active_keys: Vec<RegisteredKey>,
    sleep_before_tenure: u64,
    is_miner: bool,
}

pub struct NeonGenesisNode {
    pub config: Config,
    keychain: Keychain,
    event_dispatcher: EventDispatcher,
    burnchain: Burnchain,
}

#[cfg(test)]
type BlocksProcessedCounter = std::sync::Arc<std::sync::atomic::AtomicU64>;

#[cfg(not(test))]
type BlocksProcessedCounter = ();

#[cfg(test)]
fn bump_processed_counter(blocks_processed: &BlocksProcessedCounter) {
    blocks_processed.fetch_add(1, std::sync::atomic::Ordering::SeqCst);
}

#[cfg(not(test))]
fn bump_processed_counter(_blocks_processed: &BlocksProcessedCounter) {}

/// Process artifacts from the tenure.
/// At this point, we're modifying the chainstate, and merging the artifacts from the previous tenure.
fn inner_process_tenure(
    anchored_block: &StacksBlock,
    consensus_hash: &ConsensusHash,
    parent_consensus_hash: &ConsensusHash,
    burn_db: &mut SortitionDB,
    chain_state: &mut StacksChainState,
    coord_comms: &CoordinatorChannels,
) -> Result<bool, ChainstateError> {
    let stacks_blocks_processed = coord_comms.get_stacks_blocks_processed();

    let ic = burn_db.index_conn();

    // Preprocess the anchored block
    chain_state.preprocess_anchored_block(
        &ic,
        consensus_hash,
        &anchored_block,
        &parent_consensus_hash,
        0,
    )?;

    if !coord_comms.announce_new_stacks_block() {
        return Ok(false);
    }
    if !coord_comms.wait_for_stacks_blocks_processed(stacks_blocks_processed, 15000) {
        warn!("ChainsCoordinator timed out while waiting for new stacks block to be processed");
    }

    Ok(true)
}

fn inner_generate_coinbase_tx(
    keychain: &mut Keychain,
    nonce: u64,
    is_mainnet: bool,
    chain_id: u32,
) -> StacksTransaction {
    let mut tx_auth = keychain.get_transaction_auth().unwrap();
    tx_auth.set_origin_nonce(nonce);

    let version = if is_mainnet {
        TransactionVersion::Mainnet
    } else {
        TransactionVersion::Testnet
    };
    let mut tx = StacksTransaction::new(
        version,
        tx_auth,
        TransactionPayload::Coinbase(CoinbasePayload([0u8; 32])),
    );
    tx.chain_id = chain_id;
    tx.anchor_mode = TransactionAnchorMode::OnChainOnly;
    let mut tx_signer = StacksTransactionSigner::new(&tx);
    keychain.sign_as_origin(&mut tx_signer);

    tx_signer.get_tx().unwrap()
}

fn inner_generate_poison_microblock_tx(
    keychain: &mut Keychain,
    nonce: u64,
    poison_payload: TransactionPayload,
    is_mainnet: bool,
    chain_id: u32,
) -> StacksTransaction {
    let mut tx_auth = keychain.get_transaction_auth().unwrap();
    tx_auth.set_origin_nonce(nonce);

    let version = if is_mainnet {
        TransactionVersion::Mainnet
    } else {
        TransactionVersion::Testnet
    };
    let mut tx = StacksTransaction::new(version, tx_auth, poison_payload);
    tx.chain_id = chain_id;
    tx.anchor_mode = TransactionAnchorMode::OnChainOnly;
    let mut tx_signer = StacksTransactionSigner::new(&tx);
    keychain.sign_as_origin(&mut tx_signer);

    tx_signer.get_tx().unwrap()
}

/// Constructs and returns a LeaderKeyRegisterOp out of the provided params
fn inner_generate_leader_key_register_op(
    address: StacksAddress,
    vrf_public_key: VRFPublicKey,
    consensus_hash: &ConsensusHash,
) -> BlockstackOperationType {
    BlockstackOperationType::LeaderKeyRegister(LeaderKeyRegisterOp {
        public_key: vrf_public_key,
        memo: vec![],
        address,
        consensus_hash: consensus_hash.clone(),
        vtxindex: 0,
        txid: Txid([0u8; 32]),
        block_height: 0,
        burn_header_hash: BurnchainHeaderHash::zero(),
    })
}

fn rotate_vrf_and_register(
    is_mainnet: bool,
    keychain: &mut Keychain,
    burn_block: &BlockSnapshot,
    btc_controller: &mut BitcoinRegtestController,
) -> bool {
    let vrf_pk = keychain.rotate_vrf_keypair(burn_block.block_height);
    let burnchain_tip_consensus_hash = &burn_block.consensus_hash;
    let op = inner_generate_leader_key_register_op(
        keychain.get_address(is_mainnet),
        vrf_pk,
        burnchain_tip_consensus_hash,
    );

    let mut one_off_signer = keychain.generate_op_signer();
    btc_controller.submit_operation(op, &mut one_off_signer, 1)
}

/// Constructs and returns a LeaderBlockCommitOp out of the provided params
fn inner_generate_block_commit_op(
    sender: BurnchainSigner,
    block_header_hash: BlockHeaderHash,
    burn_fee: u64,
    key: &RegisteredKey,
    parent_burnchain_height: u32,
    parent_winning_vtx: u16,
    vrf_seed: VRFSeed,
    commit_outs: Vec<StacksAddress>,
    sunset_burn: u64,
    current_burn_height: u64,
) -> BlockstackOperationType {
    let (parent_block_ptr, parent_vtxindex) = (parent_burnchain_height, parent_winning_vtx);
    let burn_parent_modulus = (current_burn_height % BURN_BLOCK_MINED_AT_MODULUS) as u8;

    BlockstackOperationType::LeaderBlockCommit(LeaderBlockCommitOp {
        sunset_burn,
        block_header_hash,
        burn_fee,
        input: (Txid([0; 32]), 0),
        apparent_sender: sender,
        key_block_ptr: key.block_height as u32,
        key_vtxindex: key.op_vtxindex as u16,
        memo: vec![],
        new_seed: vrf_seed,
        parent_block_ptr,
        parent_vtxindex,
        vtxindex: 0,
        txid: Txid([0u8; 32]),
        block_height: 0,
        burn_header_hash: BurnchainHeaderHash::zero(),
        burn_parent_modulus,
        commit_outs,
    })
}

/// Mine and broadcast a single microblock, unconditionally.
/// Note that the StacksChainState here **must** be the **same** StacksChainState that gets
/// maintained by the peer network thread!
fn mine_one_microblock(
    microblock_state: &mut MicroblockMinerState,
    sortdb: &SortitionDB,
    chainstate: &mut StacksChainState,
    mempool: &MemPoolDB,
) -> Result<StacksMicroblock, NetError> {
    debug!(
        "Try to mine one microblock off of {}/{} (at seq {})",
        &microblock_state.parent_consensus_hash,
        &microblock_state.parent_block_hash,
        chainstate
            .unconfirmed_state
            .as_ref()
            .map(|us| us.last_mblock_seq)
            .unwrap_or(0)
    );
    let mint_result = {
        let ic = sortdb.index_conn();
        let mut microblock_miner =
            match StacksMicroblockBuilder::resume_unconfirmed(chainstate, &ic) {
                Ok(x) => x,
                Err(e) => {
                    let msg = format!(
                        "Failed to create a microblock miner at chaintip {}/{}: {:?}",
                        &microblock_state.parent_consensus_hash,
                        &microblock_state.parent_block_hash,
                        &e
                    );
                    error!("{}", msg);
                    return Err(NetError::ChainstateError(msg));
                }
            };

        let mblock = microblock_miner.mine_next_microblock(mempool, &microblock_state.miner_key)?;

        info!("Minted microblock with {} transactions", mblock.txs.len());

        Ok(mblock)
    };

    let mined_microblock = match mint_result {
        Ok(mined_microblock) => mined_microblock,
        Err(e) => {
            warn!("Failed to mine microblock: {}", e);
            return Err(e);
        }
    };

    // preprocess the microblock locally
    chainstate
        .preprocess_streamed_microblock(
            &microblock_state.parent_consensus_hash,
            &microblock_state.parent_block_hash,
            &mined_microblock,
        )
        .map_err(|e| {
            error!(
                "Error while pre-processing microblock {}: {}",
                mined_microblock.header.block_hash(),
                e
            );
            NetError::ChainstateError(format!("{:?}", &e))
        })?;

    microblock_state.quantity += 1;
    return Ok(mined_microblock);
}

fn try_mine_microblock(
    config: &Config,
    microblock_miner_state: &mut Option<MicroblockMinerState>,
    chainstate: &mut StacksChainState,
    sortdb: &SortitionDB,
    mem_pool: &MemPoolDB,
    coord_comms: &CoordinatorChannels,
    miner_tip_arc: Arc<Mutex<Option<(ConsensusHash, BlockHeaderHash, Secp256k1PrivateKey)>>>,
) -> Result<Option<StacksMicroblock>, NetError> {
    let mut next_microblock = None;
    let winning_tip_opt = match miner_tip_arc.lock() {
        Ok(tip_opt) => tip_opt.clone(),
        Err(e) => {
            // can only happen due to a thread panic in the relayer
            error!("FATAL: miner tip arc mutex is poisoned: {:?}", &e);
            panic!();
        }
    };
    if microblock_miner_state.is_none() {
        // are we the current sortition winner?  Do we need to instantiate?
        if let Some((ch, bhh, microblock_privkey)) = winning_tip_opt.as_ref() {
            debug!(
                "Instantiate microblock mining state off of {}/{}",
                &ch, &bhh
            );
            // we won a block! proceed to build a microblock tail if we've stored it
            match StacksChainState::get_anchored_block_header_info(chainstate.db(), ch, bhh) {
                Ok(Some(_)) => {
                    microblock_miner_state.replace(MicroblockMinerState {
                        parent_consensus_hash: ch.clone(),
                        parent_block_hash: bhh.clone(),
                        miner_key: microblock_privkey.clone(),
                        frequency: config.node.microblock_frequency,
                        last_mined: 0,
                        quantity: 0,
                    });
                }
                Ok(None) => {
                    warn!(
                        "No such anchored block: {}/{}.  Cannot mine microblocks",
                        ch, bhh
                    );
                }
                Err(e) => {
                    warn!(
                        "Failed to get anchored block cost for {}/{}: {:?}",
                        ch, bhh, &e
                    );
                }
            }
        }
    }

    if let Some((ch, bhh, ..)) = winning_tip_opt.as_ref() {
        if let Some(mut microblock_miner) = microblock_miner_state.take() {
            if microblock_miner.parent_consensus_hash == *ch
                && microblock_miner.parent_block_hash == *bhh
            {
                if microblock_miner.last_mined + (microblock_miner.frequency as u128)
                    < get_epoch_time_ms()
                {
                    // opportunistically try and mine, but only if there's no attachable blocks
                    let num_attachable =
                        StacksChainState::count_attachable_staging_blocks(chainstate.db(), 1, 0)?;
                    if num_attachable == 0 {
                        match mine_one_microblock(
                            &mut microblock_miner,
                            sortdb,
                            chainstate,
                            &mem_pool,
                        ) {
                            Ok(microblock) => {
                                // will need to relay this
                                next_microblock = Some(microblock);
                            }
                            Err(e) => {
                                warn!("Failed to mine one microblock: {:?}", &e);
                            }
                        }
                    }
                }
                microblock_miner.last_mined = get_epoch_time_ms();
                microblock_miner_state.replace(microblock_miner);
            }
            // otherwise, we're not the sortition winner, and the microblock miner state can be
            // discarded.
        }
    } else {
        // no longer a winning tip
        let _ = microblock_miner_state.take();
    }

    Ok(next_microblock)
}

fn spawn_peer(
    is_mainnet: bool,
    mut this: PeerNetwork,
    p2p_sock: &SocketAddr,
    rpc_sock: &SocketAddr,
    config: Config,
    poll_timeout: u64,
    relay_channel: SyncSender<RelayerDirective>,
    coord_comms: CoordinatorChannels,
    mut sync_comms: PoxSyncWatchdogComms,
    miner_tip_arc: Arc<Mutex<Option<(ConsensusHash, BlockHeaderHash, Secp256k1PrivateKey)>>>,
    attachments_rx: Receiver<HashSet<AttachmentInstance>>,
) -> Result<JoinHandle<()>, NetError> {
    let burn_db_path = config.get_burn_db_file_path();
    let stacks_chainstate_path = config.get_chainstate_path();
    let block_limit = config.block_limit.clone();
    let exit_at_block_height = config.burnchain.process_exit_at_block_height;

    this.bind(p2p_sock, rpc_sock).unwrap();
    let (mut dns_resolver, mut dns_client) = DNSResolver::new(10);
    let sortdb = SortitionDB::open(&burn_db_path, false).map_err(NetError::DBError)?;

    let (mut chainstate, _) = StacksChainState::open_with_block_limit(
        is_mainnet,
        config.burnchain.chain_id,
        &stacks_chainstate_path,
        block_limit,
    )
    .map_err(|e| NetError::ChainstateError(e.to_string()))?;

    let mut mem_pool = MemPoolDB::open(
        is_mainnet,
        config.burnchain.chain_id,
        &stacks_chainstate_path,
    )
    .map_err(NetError::DBError)?;

    // buffer up blocks to store without stalling the p2p thread
    let mut results_with_data = VecDeque::new();

    // microblock miner state
    let mut microblock_miner_state = None;

    let server_thread = thread::spawn(move || {
        let handler_args = RPCHandlerArgs {
            exit_at_block_height: exit_at_block_height.as_ref(),
            genesis_chainstate_hash: Sha256Sum::from_hex(stx_genesis::GENESIS_CHAINSTATE_HASH)
                .unwrap(),
            ..RPCHandlerArgs::default()
        };

        let mut disconnected = false;
        let mut num_p2p_state_machine_passes = 0;
        let mut num_inv_sync_passes = 0;

        while !disconnected {
            let download_backpressure = results_with_data.len() > 0;
            let poll_ms = if !download_backpressure && this.has_more_downloads() {
                // keep getting those blocks -- drive the downloader state-machine
                debug!(
                    "P2P: backpressure: {}, more downloads: {}",
                    download_backpressure,
                    this.has_more_downloads()
                );
                100
            } else {
                cmp::min(poll_timeout, config.node.microblock_frequency)
            };

            // Mine microblocks.
            // NOTE: this has to go *here* because control over who can refresh the unconfirmed
            // state (or mutate it in general) *must* reside within the same thread as the p2p
            // thread, so that the p2p thread's in-RAM MARF state stays in-sync with the DB.
            //
            // If you don't do this, you'll get runtime panics in the RPC code due to the network
            // thread's in-RAM view of the unconfirmed chain state trie (namely, the rowid of the
            // trie) being out-of-sync with what's actually in the DB.  An attempt to read from
            // the MARF may lead to a panic, because there may not be a trie on-disk with the
            // network code's rowid any longer in the case where *some other thread* modifies the
            // unconfirmed state trie and invalidates the network thread's in-RAM copy of the trie
            // rowid.
            //
            // Fortunately, microblock-mining isn't a very CPU or I/O-intensive process, and the
            // node operator can bound how expensive each microblock can be in order to limit the
            // amount of time the microblock miner spends mining.
            //
            // Once the Clarity DB has been refactored to be safe to write to by multiple threads
            // concurrently, then microblock mining can be moved to the relayer thread (where it
            // really ought to occur, since microblock mining can be both CPU- and I/O-intensive).
            let next_microblock = match try_mine_microblock(
                &config,
                &mut microblock_miner_state,
                &mut chainstate,
                &sortdb,
                &mem_pool,
                &coord_comms,
                miner_tip_arc.clone(),
            ) {
                Ok(x) => x,
                Err(e) => {
                    warn!("Failed to mine next microblock: {:?}", &e);
                    None
                }
            };

            let (canonical_consensus_tip, canonical_block_tip) =
                SortitionDB::get_canonical_stacks_chain_tip_hash(sortdb.conn())
                    .expect("Failed to read canonical stacks chain tip");

            let mut expected_attachments = match attachments_rx.try_recv() {
                Ok(expected_attachments) => expected_attachments,
                _ => {
                    debug!("Atlas: attachment channel is empty");
                    HashSet::new()
                }
            };

            let network_result = match this.run(
                &sortdb,
                &mut chainstate,
                &mut mem_pool,
                Some(&mut dns_client),
                download_backpressure,
                poll_ms,
                &handler_args,
                &mut expected_attachments,
            ) {
                Ok(res) => res,
                Err(e) => {
                    error!("P2P: Failed to process network dispatch: {:?}", &e);
                    panic!();
                }
            };

            if num_p2p_state_machine_passes < network_result.num_state_machine_passes {
                // p2p state-machine did a full pass. Notify anyone listening.
                sync_comms.notify_p2p_state_pass();
                num_p2p_state_machine_passes = network_result.num_state_machine_passes;
            }

            if num_inv_sync_passes < network_result.num_inv_sync_passes {
                // inv-sync state-machine did a full pass. Notify anyone listening.
                sync_comms.notify_inv_sync_pass();
                num_inv_sync_passes = network_result.num_inv_sync_passes;
            }

            if network_result.has_data_to_store() {
                results_with_data.push_back(RelayerDirective::HandleNetResult(network_result));
            }
            if let Some(microblock) = next_microblock {
                results_with_data.push_back(RelayerDirective::BroadcastMicroblock(
                    canonical_consensus_tip,
                    canonical_block_tip,
                    microblock,
                ));
            }

            while let Some(next_result) = results_with_data.pop_front() {
                // have blocks, microblocks, and/or transactions (don't care about anything else),
                if let Err(e) = relay_channel.try_send(next_result) {
                    debug!(
                        "P2P: {:?}: download backpressure detected",
                        &this.local_peer
                    );
                    match e {
                        TrySendError::Full(directive) => {
                            // don't lose this data -- just try it again
                            results_with_data.push_front(directive);
                            break;
                        }
                        TrySendError::Disconnected(_) => {
                            info!("P2P: Relayer hang up with p2p channel");
                            disconnected = true;
                            break;
                        }
                    }
                } else {
                    debug!("P2P: Dispatched result to Relayer!");
                }
            }
        }
        debug!("P2P thread exit!");
    });

    let _jh = thread::spawn(move || {
        dns_resolver.thread_main();
    });

    Ok(server_thread)
}

fn spawn_miner_relayer(
    is_mainnet: bool,
    chain_id: u32,
    mut relayer: Relayer,
    local_peer: LocalPeer,
    config: Config,
    mut keychain: Keychain,
    burn_db_path: String,
    stacks_chainstate_path: String,
    relay_channel: Receiver<RelayerDirective>,
    event_dispatcher: EventDispatcher,
    blocks_processed: BlocksProcessedCounter,
    burnchain: Burnchain,
    coord_comms: CoordinatorChannels,
    miner_tip_arc: Arc<Mutex<Option<(ConsensusHash, BlockHeaderHash, Secp256k1PrivateKey)>>>,
) -> Result<(), NetError> {
    // Note: the relayer is *the* block processor, it is responsible for writes to the chainstate --
    //   no other codepaths should be writing once this is spawned.
    //
    // the relayer _should not_ be modifying the sortdb,
    //   however, it needs a mut reference to create read TXs.
    //   should address via #1449
    let mut sortdb = SortitionDB::open(&burn_db_path, true).map_err(NetError::DBError)?;

    let (mut chainstate, _) = StacksChainState::open_with_block_limit(
        is_mainnet,
        chain_id,
        &stacks_chainstate_path,
        config.block_limit.clone(),
    )
    .map_err(|e| NetError::ChainstateError(e.to_string()))?;

    let mut mem_pool = MemPoolDB::open(is_mainnet, chain_id, &stacks_chainstate_path)
        .map_err(NetError::DBError)?;

    let mut last_mined_blocks: HashMap<
        BurnchainHeaderHash,
        Vec<(AssembledAnchorBlock, Secp256k1PrivateKey)>,
    > = HashMap::new();
    let burn_fee_cap = config.burnchain.burn_fee_cap;

    let mut bitcoin_controller = BitcoinRegtestController::new_dummy(config.clone());

    let _relayer_handle = thread::spawn(move || {
        let mut did_register_key = false;
        let mut key_registered_at_block = 0;
        while let Ok(mut directive) = relay_channel.recv() {
            match directive {
                RelayerDirective::HandleNetResult(ref mut net_result) => {
                    debug!("Relayer: Handle network result");
                    let net_receipts = relayer
                        .process_network_result(
                            &local_peer,
                            net_result,
                            &mut sortdb,
                            &mut chainstate,
                            &mut mem_pool,
                            Some(&coord_comms),
                        )
                        .expect("BUG: failure processing network results");

                    let mempool_txs_added = net_receipts.mempool_txs_added.len();
                    if mempool_txs_added > 0 {
                        event_dispatcher.process_new_mempool_txs(net_receipts.mempool_txs_added);
                    }

                    // Dispatch retrieved attachments, if any.
                    if net_result.has_attachments() {
                        event_dispatcher.process_new_attachments(&net_result.attachments);
                    }
                }
                RelayerDirective::ProcessTenure(consensus_hash, burn_hash, block_header_hash) => {
                    debug!(
                        "Relayer: Process tenure {}/{} in {}",
                        &consensus_hash, &block_header_hash, &burn_hash
                    );
                    if let Some(last_mined_blocks_at_burn_hash) =
                        last_mined_blocks.remove(&burn_hash)
                    {
                        for (last_mined_block, microblock_privkey) in
                            last_mined_blocks_at_burn_hash.into_iter()
                        {
                            let AssembledAnchorBlock {
                                parent_consensus_hash,
                                anchored_block: mined_block,
                                my_burn_hash: mined_burn_hash,
                                attempt: _,
                            } = last_mined_block;
                            if mined_block.block_hash() == block_header_hash
                                && burn_hash == mined_burn_hash
                            {
                                // we won!
                                info!("Won sortition!";
                                      "stacks_header" => %block_header_hash,
                                      "burn_hash" => %mined_burn_hash,
                                );

                                increment_stx_blocks_mined_counter();

                                match inner_process_tenure(
                                    &mined_block,
                                    &consensus_hash,
                                    &parent_consensus_hash,
                                    &mut sortdb,
                                    &mut chainstate,
                                    &coord_comms,
                                ) {
                                    Ok(coordinator_running) => {
                                        if !coordinator_running {
                                            warn!(
                                                "Coordinator stopped, stopping relayer thread..."
                                            );
                                            return;
                                        }
                                    }
                                    Err(e) => {
                                        warn!(
                                            "Error processing my tenure, bad block produced: {}",
                                            e
                                        );
                                        warn!(
                                            "Bad block";
                                            "stacks_header" => %block_header_hash,
                                            "data" => %to_hex(&mined_block.serialize_to_vec()),
                                        );
                                        continue;
                                    }
                                };

                                // advertize _and_ push blocks for now
                                let blocks_available = Relayer::load_blocks_available_data(
                                    &sortdb,
                                    vec![consensus_hash.clone()],
                                )
                                .expect("Failed to obtain block information for a block we mined.");
                                if let Err(e) = relayer.advertize_blocks(blocks_available) {
                                    warn!("Failed to advertise new block: {}", e);
                                }

                                let snapshot = SortitionDB::get_block_snapshot_consensus(
                                    sortdb.conn(),
                                    &consensus_hash,
                                )
                                .expect("Failed to obtain snapshot for block")
                                .expect("Failed to obtain snapshot for block");
                                if !snapshot.pox_valid {
                                    warn!(
                                        "Snapshot for {} is no longer valid; discarding {}...",
                                        &consensus_hash,
                                        &mined_block.block_hash()
                                    );
                                } else {
                                    let ch = snapshot.consensus_hash.clone();
                                    let bh = mined_block.block_hash();

                                    if let Err(e) = relayer
                                        .broadcast_block(snapshot.consensus_hash, mined_block)
                                    {
                                        warn!("Failed to push new block: {}", e);
                                    }

                                    // proceed to mine microblocks, via the p2p thread
                                    match miner_tip_arc.lock() {
                                        Ok(mut tip) => *tip = Some((ch, bh, microblock_privkey)),
                                        Err(e) => {
                                            // can only happen if the p2p thread panics while holding
                                            // the lock.
                                            error!("FATAL: miner tip arc is poisoned: {:?}", &e);
                                            break;
                                        }
                                    }
                                }
                            } else {
                                debug!("Did not win sortition, my blocks [burn_hash= {}, block_hash= {}], their blocks [parent_consenus_hash= {}, burn_hash= {}, block_hash ={}]",
                                  mined_burn_hash, mined_block.block_hash(), parent_consensus_hash, burn_hash, block_header_hash);

                                match miner_tip_arc.lock() {
                                    Ok(mut tip) => *tip = None,
                                    Err(e) => {
                                        // can only happen if the p2p thread panics while holding
                                        // the lock.
                                        error!("FATAL: miner tip arc is poisoned: {:?}", &e);
                                        break;
                                    }
                                }
                            }
                        }
                    }
                }
                RelayerDirective::RunTenure(registered_key, last_burn_block) => {
                    let burn_header_hash = last_burn_block.burn_header_hash.clone();
                    debug!(
                        "Relayer: Run tenure";
                        "height" => last_burn_block.block_height,
                        "burn_header_hash" => %burn_header_hash
                    );
                    let mut last_mined_blocks_vec = last_mined_blocks
                        .remove(&burn_header_hash)
                        .unwrap_or_default();

                    let last_mined_block_opt = InitializedNeonNode::relayer_run_tenure(
                        &config,
                        registered_key,
                        &mut chainstate,
                        &mut sortdb,
                        &burnchain,
                        last_burn_block,
                        &mut keychain,
                        &mut mem_pool,
                        burn_fee_cap,
                        &mut bitcoin_controller,
                        &last_mined_blocks_vec.iter().map(|(blk, _)| blk).collect(),
                    );
                    if let Some((last_mined_block, microblock_privkey)) = last_mined_block_opt {
                        if last_mined_blocks_vec.len() == 0 {
                            // (for testing) only bump once per epoch
                            bump_processed_counter(&blocks_processed);
                        }
                        last_mined_blocks_vec.push((last_mined_block, microblock_privkey));
                    }
                    last_mined_blocks.insert(burn_header_hash, last_mined_blocks_vec);
                }
                RelayerDirective::RegisterKey(ref last_burn_block) => {
                    // Ensure that we're submitting this one time per block.
                    if did_register_key && key_registered_at_block == last_burn_block.block_height {
                        debug!("Relayer: Received RegisterKey directive - ignoring");
                        continue;
                    }
                    did_register_key = rotate_vrf_and_register(
                        is_mainnet,
                        &mut keychain,
                        last_burn_block,
                        &mut bitcoin_controller,
                    );
                    if did_register_key {
                        key_registered_at_block = last_burn_block.block_height;
                    }
                    bump_processed_counter(&blocks_processed);
                }
                RelayerDirective::BroadcastMicroblock(
                    parent_consensus_hash,
                    parent_block_hash,
                    microblock,
                ) => {
                    let microblock_hash = microblock.block_hash();
                    if let Err(e) = relayer.broadcast_microblock(
                        &parent_consensus_hash,
                        &parent_block_hash,
                        microblock,
                    ) {
                        error!(
                            "Failure trying to broadcast microblock {}: {}",
                            microblock_hash, e
                        );
                    }
                }
            }
        }
        debug!("Relayer exit!");
    });

    Ok(())
}

impl InitializedNeonNode {
    fn new(
        config: Config,
        keychain: Keychain,
        event_dispatcher: EventDispatcher,
        last_burn_block: Option<BurnchainTip>,
        miner: bool,
        blocks_processed: BlocksProcessedCounter,
        coord_comms: CoordinatorChannels,
        sync_comms: PoxSyncWatchdogComms,
        burnchain: Burnchain,
        attachments_rx: Receiver<HashSet<AttachmentInstance>>,
    ) -> InitializedNeonNode {
        // we can call _open_ here rather than _connect_, since connect is first called in
        //   make_genesis_block
        let sortdb = SortitionDB::open(&config.get_burn_db_file_path(), false)
            .expect("Error while instantiating sortition db");

        let view = {
            let ic = sortdb.index_conn();
            let sortition_tip = SortitionDB::get_canonical_burn_chain_tip(&ic)
                .expect("Failed to get sortition tip");
            ic.get_burnchain_view(&burnchain, &sortition_tip).unwrap()
        };

        // create a new peerdb
        let data_url = UrlString::try_from(format!("{}", &config.node.data_url)).unwrap();
        let mut initial_neighbors = vec![];
        if let Some(ref bootstrap_node) = &config.node.bootstrap_node {
            initial_neighbors.push(bootstrap_node.clone());
        }

        println!("BOOTSTRAP WITH {:?}", initial_neighbors);

        let p2p_sock: SocketAddr = config.node.p2p_bind.parse().expect(&format!(
            "Failed to parse socket: {}",
            &config.node.p2p_bind
        ));
        let rpc_sock = config.node.rpc_bind.parse().expect(&format!(
            "Failed to parse socket: {}",
            &config.node.rpc_bind
        ));
        let p2p_addr: SocketAddr = config.node.p2p_address.parse().expect(&format!(
            "Failed to parse socket: {}",
            &config.node.p2p_address
        ));
        let node_privkey = {
            let mut re_hashed_seed = config.node.local_peer_seed.clone();
            let my_private_key = loop {
                match Secp256k1PrivateKey::from_slice(&re_hashed_seed[..]) {
                    Ok(sk) => break sk,
                    Err(_) => {
                        re_hashed_seed = Sha256Sum::from_data(&re_hashed_seed[..])
                            .as_bytes()
                            .to_vec()
                    }
                }
            };
            my_private_key
        };

        let mut peerdb = PeerDB::connect(
            &config.get_peer_db_path(),
            true,
            config.burnchain.chain_id,
            burnchain.network_id,
            Some(node_privkey),
            config.connection_options.private_key_lifetime.clone(),
            PeerAddress::from_socketaddr(&p2p_addr),
            p2p_sock.port(),
            data_url.clone(),
            &vec![],
            Some(&initial_neighbors),
        )
        .unwrap();

        println!("DENY NEIGHBORS {:?}", &config.node.deny_nodes);
        {
            let mut tx = peerdb.tx_begin().unwrap();
            for denied in config.node.deny_nodes.iter() {
                PeerDB::set_deny_peer(
                    &mut tx,
                    denied.addr.network_id,
                    &denied.addr.addrbytes,
                    denied.addr.port,
                    get_epoch_time_secs() + 24 * 365 * 3600,
                )
                .unwrap();
            }
            tx.commit().unwrap();
        }
        let atlasdb = AtlasDB::connect(&config.get_atlas_db_path(), true).unwrap();

        let local_peer = match PeerDB::get_local_peer(peerdb.conn()) {
            Ok(local_peer) => local_peer,
            _ => panic!("Unable to retrieve local peer"),
        };

        // now we're ready to instantiate a p2p network object, the relayer, and the event dispatcher
        let mut p2p_net = PeerNetwork::new(
            peerdb,
            atlasdb,
            local_peer.clone(),
            config.burnchain.peer_version,
            burnchain.clone(),
            view,
            config.connection_options.clone(),
        );

        // setup the relayer channel
        let (relay_send, relay_recv) = sync_channel(RELAYER_MAX_BUFFER);

        let burnchain_signer = keychain.get_burnchain_signer();
        let relayer = Relayer::from_p2p(&mut p2p_net);

        let sleep_before_tenure = config.node.wait_time_for_microblocks;

        // set up shared flag to indicate whether or not the node has won a sortition, so
        // microblock mining can commense
        let miner_tip_arc = Arc::new(Mutex::new(None));

        spawn_miner_relayer(
            config.is_mainnet(),
            config.burnchain.chain_id,
            relayer,
            local_peer,
            config.clone(),
            keychain,
            config.get_burn_db_file_path(),
            config.get_chainstate_path(),
            relay_recv,
            event_dispatcher,
            blocks_processed.clone(),
            burnchain,
            coord_comms.clone(),
            miner_tip_arc.clone(),
        )
        .expect("Failed to initialize mine/relay thread");

        spawn_peer(
            config.is_mainnet(),
            p2p_net,
            &p2p_sock,
            &rpc_sock,
            config.clone(),
            5000,
            relay_send.clone(),
            coord_comms,
            sync_comms,
            miner_tip_arc.clone(),
            attachments_rx,
        )
        .expect("Failed to initialize mine/relay thread");

        info!("Bound HTTP server on: {}", &config.node.rpc_bind);
        info!("Bound P2P server on: {}", &config.node.p2p_bind);

        let last_burn_block = last_burn_block.map(|x| x.block_snapshot);

        let is_miner = miner;

        let active_keys = vec![];

        InitializedNeonNode {
            config: config.clone(),
            relay_channel: relay_send,
            last_burn_block,
            burnchain_signer,
            is_miner,
            sleep_before_tenure,
            active_keys,
        }
    }

    /// Tell the relayer to fire off a tenure and a block commit op.
    pub fn relayer_issue_tenure(&mut self) -> bool {
        if !self.is_miner {
            // node is a follower, don't try to issue a tenure
            return true;
        }

        if let Some(burnchain_tip) = self.last_burn_block.clone() {
            if let Some(key) = self.active_keys.first() {
                debug!("Using key {:?}", &key.vrf_public_key);
                // sleep a little before building the anchor block, to give any broadcasted
                //   microblocks time to propagate.
                thread::sleep(std::time::Duration::from_millis(self.sleep_before_tenure));
                self.relay_channel
                    .send(RelayerDirective::RunTenure(key.clone(), burnchain_tip))
                    .is_ok()
            } else {
                warn!("Skipped tenure because no active VRF key. Trying to register one.");
                self.relay_channel
                    .send(RelayerDirective::RegisterKey(burnchain_tip))
                    .is_ok()
            }
        } else {
            warn!("Do not know the last burn block. As a miner, this is bad.");
            true
        }
    }

    /// Notify the relayer of a sortition, telling it to process the block
    ///  and advertize it if it was mined by the node.
    /// returns _false_ if the relayer hung up the channel.
    pub fn relayer_sortition_notify(&self) -> bool {
        if !self.is_miner {
            // node is a follower, don't try to process my own tenure.
            return true;
        }

        if let Some(ref snapshot) = &self.last_burn_block {
            if snapshot.sortition {
                return self
                    .relay_channel
                    .send(RelayerDirective::ProcessTenure(
                        snapshot.consensus_hash.clone(),
                        snapshot.parent_burn_header_hash.clone(),
                        snapshot.winning_stacks_block_hash.clone(),
                    ))
                    .is_ok();
            }
        }
        true
    }

    // return stack's parent's burn header hash,
    //        the anchored block,
    //        the burn header hash of the burnchain tip
    fn relayer_run_tenure(
        config: &Config,
        registered_key: RegisteredKey,
        chain_state: &mut StacksChainState,
        burn_db: &mut SortitionDB,
        burnchain: &Burnchain,
        burn_block: BlockSnapshot,
        keychain: &mut Keychain,
        mem_pool: &mut MemPoolDB,
        burn_fee_cap: u64,
        bitcoin_controller: &mut BitcoinRegtestController,
        last_mined_blocks: &Vec<&AssembledAnchorBlock>,
    ) -> Option<(AssembledAnchorBlock, Secp256k1PrivateKey)> {
        let (
            mut stacks_parent_header,
            parent_consensus_hash,
            parent_block_burn_height,
            parent_block_total_burn,
            parent_winning_vtxindex,
            coinbase_nonce,
        ) = if let Some(stacks_tip) = chain_state.get_stacks_chain_tip(burn_db).unwrap() {
            let stacks_tip_header = match StacksChainState::get_anchored_block_header_info(
                chain_state.db(),
                &stacks_tip.consensus_hash,
                &stacks_tip.anchored_block_hash,
            )
            .unwrap()
            {
                Some(x) => x,
                None => {
                    error!("Could not mine new tenure, since could not find header for known chain tip.");
                    return None;
                }
            };

            // the consensus hash of my Stacks block parent
            let parent_consensus_hash = stacks_tip.consensus_hash.clone();

            // the stacks block I'm mining off of's burn header hash and vtxindex:
            let parent_snapshot = SortitionDB::get_block_snapshot_consensus(
                burn_db.conn(),
                &stacks_tip.consensus_hash,
            )
            .expect("Failed to look up block's parent snapshot")
            .expect("Failed to look up block's parent snapshot");

            let parent_sortition_id = &parent_snapshot.sortition_id;
            let parent_winning_vtxindex =
                match SortitionDB::get_block_winning_vtxindex(burn_db.conn(), parent_sortition_id)
                    .expect("SortitionDB failure.")
                {
                    Some(x) => x,
                    None => {
                        warn!(
                            "Failed to find winning vtx index for the parent sortition {}",
                            parent_sortition_id
                        );
                        return None;
                    }
                };

            let parent_block =
                match SortitionDB::get_block_snapshot(burn_db.conn(), parent_sortition_id)
                    .expect("SortitionDB failure.")
                {
                    Some(x) => x,
                    None => {
                        warn!(
                            "Failed to find block snapshot for the parent sortition {}",
                            parent_sortition_id
                        );
                        return None;
                    }
                };

            // don't mine off of an old burnchain block
            let burn_chain_tip = SortitionDB::get_canonical_burn_chain_tip(burn_db.conn())
                .expect("FATAL: failed to query sortition DB for canonical burn chain tip");

            if burn_chain_tip.consensus_hash != burn_block.consensus_hash {
                debug!("New canonical burn chain tip detected: {} ({}) > {} ({}). Will not try to mine.", burn_chain_tip.consensus_hash, burn_chain_tip.block_height, &burn_block.consensus_hash, &burn_block.block_height);
                return None;
            }

            debug!("Mining tenure's last consensus hash: {} (height {} hash {}), stacks tip consensus hash: {} (height {} hash {})",
                       &burn_block.consensus_hash, burn_block.block_height, &burn_block.burn_header_hash,
                       &stacks_tip.consensus_hash, parent_snapshot.block_height, &parent_snapshot.burn_header_hash);

            let coinbase_nonce = {
                let principal = keychain.origin_address().unwrap().into();
                let account = chain_state
                    .with_read_only_clarity_tx(
                        &burn_db.index_conn(),
                        &StacksBlockHeader::make_index_block_hash(
                            &stacks_tip.consensus_hash,
                            &stacks_tip.anchored_block_hash,
                        ),
                        |conn| StacksChainState::get_account(conn, &principal),
                    )
                    .expect(&format!(
                        "BUG: stacks tip block {}/{} no longer exists after we queried it",
                        &stacks_tip.consensus_hash, &stacks_tip.anchored_block_hash
                    ));
                account.nonce
            };

            (
                stacks_tip_header,
                parent_consensus_hash,
                parent_block.block_height,
                parent_block.total_burn,
                parent_winning_vtxindex,
                coinbase_nonce,
            )
        } else {
            warn!("No Stacks chain tip known, attempting to mine a genesis block");
            let (network, _) = config.burnchain.get_bitcoin_network();
            let burnchain_params =
                BurnchainParameters::from_params(&config.burnchain.chain, &network)
                    .expect("Bitcoin network unsupported");

            let chain_tip = ChainTip::genesis(
                config.get_initial_liquid_ustx(),
                &burnchain_params.first_block_hash,
                burnchain_params.first_block_height.into(),
                burnchain_params.first_block_timestamp.into(),
            );

            (
                chain_tip.metadata,
                FIRST_BURNCHAIN_CONSENSUS_HASH.clone(),
                0,
                0,
                0,
                0,
            )
        };

        // has the tip changed from our previously-mined block for this epoch?
        let attempt = {
            let mut best_attempt = 0;
            debug!(
                "Consider {} in-flight Stacks tip(s)",
                &last_mined_blocks.len()
            );
            for prev_block in last_mined_blocks.iter() {
                debug!(
                    "Consider in-flight Stacks tip {}/{} in {}",
                    &prev_block.parent_consensus_hash,
                    &prev_block.anchored_block.header.parent_block,
                    &prev_block.my_burn_hash
                );
                if prev_block.parent_consensus_hash == parent_consensus_hash
                    && prev_block.my_burn_hash == burn_block.burn_header_hash
                    && prev_block.anchored_block.header.parent_block
                        == stacks_parent_header.anchored_header.block_hash()
                {
                    // the anchored chain tip hasn't changed since we attempted to build a block.
                    // But, have discovered any new microblocks worthy of being mined?
                    if let Ok(Some(stream)) =
                        StacksChainState::load_descendant_staging_microblock_stream(
                            chain_state.db(),
                            &StacksBlockHeader::make_index_block_hash(
                                &prev_block.parent_consensus_hash,
                                &stacks_parent_header.anchored_header.block_hash(),
                            ),
                            0,
                            u16::MAX,
                        )
                    {
                        if (prev_block.anchored_block.header.parent_microblock
                            == BlockHeaderHash([0u8; 32])
                            && stream.len() == 0)
                            || (prev_block.anchored_block.header.parent_microblock
                                != BlockHeaderHash([0u8; 32])
                                && stream.len()
                                    <= (prev_block.anchored_block.header.parent_microblock_sequence
                                        as usize)
                                        + 1)
                        {
                            // the chain tip hasn't changed since we attempted to build a block.  Use what we
                            // already have.
                            debug!("Stacks tip is unchanged since we last tried to mine a block ({}/{} at height {} with {} txs, in {} at burn height {}), and no new microblocks ({} <= {})",
                                   &prev_block.parent_consensus_hash, &prev_block.anchored_block.block_hash(), prev_block.anchored_block.header.total_work.work,
                                   prev_block.anchored_block.txs.len(), prev_block.my_burn_hash, parent_block_burn_height, stream.len(), prev_block.anchored_block.header.parent_microblock_sequence);

                            return None;
                        } else {
                            // there are new microblocks!
                            // TODO: only consider rebuilding our anchored block if we (a) have
                            // time, and (b) the new microblocks are worth more than the new BTC
                            // fee minus the old BTC fee
                            debug!("Stacks tip is unchanged since we last tried to mine a block ({}/{} at height {} with {} txs, in {} at burn height {}), but there are new microblocks ({} > {})",
                                   &prev_block.parent_consensus_hash, &prev_block.anchored_block.block_hash(), prev_block.anchored_block.header.total_work.work,
                                   prev_block.anchored_block.txs.len(), prev_block.my_burn_hash, parent_block_burn_height, stream.len(), prev_block.anchored_block.header.parent_microblock_sequence);

                            best_attempt = cmp::max(best_attempt, prev_block.attempt);
                        }
                    } else {
                        // no microblock stream to confirm, and the stacks tip hasn't changed
                        debug!("Stacks tip is unchanged since we last tried to mine a block ({}/{} at height {} with {} txs, in {} at burn height {}), and no microblocks present",
                               &prev_block.parent_consensus_hash, &prev_block.anchored_block.block_hash(), prev_block.anchored_block.header.total_work.work,
                               prev_block.anchored_block.txs.len(), prev_block.my_burn_hash, parent_block_burn_height);

                        return None;
                    }
                } else {
                    debug!("Stacks tip has changed since we last tried to mine a block in {} at burn height {}; attempt was {} (for {}/{})",
                           prev_block.my_burn_hash, parent_block_burn_height, prev_block.attempt, &prev_block.parent_consensus_hash, &prev_block.anchored_block.header.parent_block);
                    best_attempt = cmp::max(best_attempt, prev_block.attempt);
                }
            }
            best_attempt + 1
        };

        // Generates a proof out of the sortition hash provided in the params.
        let vrf_proof = match keychain.generate_proof(
            &registered_key.vrf_public_key,
            burn_block.sortition_hash.as_bytes(),
        ) {
            Some(vrfp) => vrfp,
            None => {
                // Try to recover a key registered in a former session.
                // registered_key.block_height gives us a pointer to the height of the block
                // holding the key register op, but the VRF was derived using the height of one
                // of the parents blocks.
                let _ = keychain.rotate_vrf_keypair(registered_key.block_height - 1);
                match keychain.generate_proof(
                    &registered_key.vrf_public_key,
                    burn_block.sortition_hash.as_bytes(),
                ) {
                    Some(vrfp) => vrfp,
                    None => {
                        error!(
                            "Failed to generate proof with {:?}",
                            &registered_key.vrf_public_key
                        );
                        return None;
                    }
                }
            }
        };

        debug!(
            "Generated VRF Proof: {} over {} with key {}",
            vrf_proof.to_hex(),
            &burn_block.sortition_hash,
            &registered_key.vrf_public_key.to_hex()
        );

        // Generates a new secret key for signing the trail of microblocks
        // of the upcoming tenure.
        let microblock_secret_key = if attempt > 1 {
            match keychain.get_microblock_key() {
                Some(k) => k,
                None => {
                    error!(
                        "Failed to obtain microblock key for mining attempt";
                        "attempt" => %attempt
                    );
                    return None;
                }
            }
        } else {
            keychain.rotate_microblock_keypair(burn_block.block_height)
        };
        let mblock_pubkey_hash =
            Hash160::from_node_public_key(&StacksPublicKey::from_private(&microblock_secret_key));

        let coinbase_tx = inner_generate_coinbase_tx(
            keychain,
            coinbase_nonce,
            config.is_mainnet(),
            config.burnchain.chain_id,
        );

        // find the longest microblock tail we can build off of
        let microblock_info_opt =
            match StacksChainState::load_descendant_staging_microblock_stream_with_poison(
                chain_state.db(),
                &StacksBlockHeader::make_index_block_hash(
                    &parent_consensus_hash,
                    &stacks_parent_header.anchored_header.block_hash(),
                ),
                0,
                u16::MAX,
            ) {
                Ok(x) => x,
                Err(e) => {
                    warn!(
                        "Failed to load descendant microblock stream from {}/{}: {:?}",
                        &parent_consensus_hash,
                        &stacks_parent_header.anchored_header.block_hash(),
                        &e
                    );
                    None
                }
            };

        if let Some((microblocks, poison_opt)) = microblock_info_opt {
            if let Some(ref tail) = microblocks.last() {
                debug!(
                    "Confirm microblock stream tailed at {} (seq {})",
                    &tail.block_hash(),
                    tail.header.sequence
                );
            }

            stacks_parent_header.microblock_tail =
                microblocks.last().clone().map(|blk| blk.header.clone());

            if let Some(poison_payload) = poison_opt {
                let poison_microblock_tx = inner_generate_poison_microblock_tx(
                    keychain,
                    coinbase_nonce + 1,
                    poison_payload,
                    config.is_mainnet(),
                    config.burnchain.chain_id,
                );

                // submit the poison payload, privately, so we'll mine it when building the
                // anchored block.
                if let Err(e) = mem_pool.submit(
                    chain_state,
                    &parent_consensus_hash,
                    &stacks_parent_header.anchored_header.block_hash(),
                    poison_microblock_tx,
                ) {
                    warn!(
                        "Detected but failed to mine poison-microblock transaction: {:?}",
                        &e
                    );
                }
            }
        }

        let (anchored_block, _, _) = match StacksBlockBuilder::build_anchored_block(
            chain_state,
            &burn_db.index_conn(),
            mem_pool,
            &stacks_parent_header,
            parent_block_total_burn,
            vrf_proof.clone(),
            mblock_pubkey_hash,
            &coinbase_tx,
            HELIUM_BLOCK_LIMIT.clone(),
        ) {
            Ok(block) => block,
            Err(e) => {
                error!("Failure mining anchored block: {}", e);
                return None;
            }
        };

        info!(
            "{} block assembled: {}, with {} txs, attempt {}",
            if parent_block_total_burn == 0 {
                "Genesis"
            } else {
                "Stacks"
            },
            anchored_block.block_hash(),
            anchored_block.txs.len(),
            attempt
        );

        // let's figure out the recipient set!
        let recipients = match get_next_recipients(
            &burn_block,
            chain_state,
            burn_db,
            burnchain,
            &OnChainRewardSetProvider(),
        ) {
            Ok(x) => x,
            Err(e) => {
                error!("Failure fetching recipient set: {:?}", e);
                return None;
            }
        };

        let sunset_burn = burnchain.expected_sunset_burn(burn_block.block_height + 1, burn_fee_cap);
        let rest_commit = burn_fee_cap - sunset_burn;

<<<<<<< HEAD
        let commit_outs = if burn_block.block_height + 1 < burnchain.pox_constants.sunset_end
            && !burnchain.is_in_prepare_phase(burn_block.block_height + 1)
        {
            RewardSetInfo::into_commit_outs(recipients, false)
=======
        let commit_outs = if burn_block.block_height + 1 < burnchain.pox_constants.sunset_end {
            RewardSetInfo::into_commit_outs(recipients, config.is_mainnet())
>>>>>>> a7c78d4e
        } else {
            vec![StacksAddress::burn_address(false)]
        };

        // let's commit
        let op = inner_generate_block_commit_op(
            keychain.get_burnchain_signer(),
            anchored_block.block_hash(),
            rest_commit,
            &registered_key,
            parent_block_burn_height
                .try_into()
                .expect("Could not convert parent block height into u32"),
            parent_winning_vtxindex,
            VRFSeed::from_proof(&vrf_proof),
            commit_outs,
            sunset_burn,
            burn_block.block_height,
        );
        let mut op_signer = keychain.generate_op_signer();
        debug!(
            "Submit block-commit for block {} off of {}/{}",
            &anchored_block.block_hash(),
            &parent_consensus_hash,
            &anchored_block.header.parent_block
        );

        let res = bitcoin_controller.submit_operation(op, &mut op_signer, attempt);
        if !res {
            warn!("Failed to submit Bitcoin transaction");
            return None;
        }

        Some((
            AssembledAnchorBlock {
                parent_consensus_hash: parent_consensus_hash,
                my_burn_hash: burn_block.burn_header_hash,
                anchored_block,
                attempt,
            },
            microblock_secret_key,
        ))
    }

    /// Process a state coming from the burnchain, by extracting the validated KeyRegisterOp
    /// and inspecting if a sortition was won.
    /// `ibd`: boolean indicating whether or not we are in the initial block download
    pub fn process_burnchain_state(
        &mut self,
        sortdb: &SortitionDB,
        sort_id: &SortitionId,
        ibd: bool,
    ) -> Option<BlockSnapshot> {
        let mut last_sortitioned_block = None;

        let ic = sortdb.index_conn();

        let block_snapshot = SortitionDB::get_block_snapshot(&ic, sort_id)
            .expect("Failed to obtain block snapshot for processed burn block.")
            .expect("Failed to obtain block snapshot for processed burn block.");
        let block_height = block_snapshot.block_height;

        let block_commits =
            SortitionDB::get_block_commits_by_block(&ic, &block_snapshot.sortition_id)
                .expect("Unexpected SortitionDB error fetching block commits");

        update_active_miners_count_gauge(block_commits.len() as i64);

        let (_, network) = self.config.burnchain.get_bitcoin_network();

        for op in block_commits.into_iter() {
            if op.txid == block_snapshot.winning_block_txid {
                info!(
                    "Received burnchain block #{} including block_commit_op (winning) - {} ({})",
                    block_height,
                    op.apparent_sender.to_address(network),
                    &op.block_header_hash
                );
                last_sortitioned_block = Some((block_snapshot.clone(), op.vtxindex));
            } else {
                if self.is_miner {
                    info!(
                        "Received burnchain block #{} including block_commit_op - {} ({})",
                        block_height,
                        op.apparent_sender.to_address(network),
                        &op.block_header_hash
                    );
                }
            }
        }

        let key_registers =
            SortitionDB::get_leader_keys_by_block(&ic, &block_snapshot.sortition_id)
                .expect("Unexpected SortitionDB error fetching key registers");

        let node_address = Keychain::address_from_burnchain_signer(
            &self.burnchain_signer,
            self.config.is_mainnet(),
        );

        for op in key_registers.into_iter() {
            if self.is_miner {
                info!(
                    "Received burnchain block #{} including key_register_op - {}",
                    block_height, op.address
                );
            }
            if op.address == node_address {
                if !ibd {
                    // not in initial block download, so we're not just replaying an old key.
                    // Registered key has been mined
                    self.active_keys.push(RegisteredKey {
                        vrf_public_key: op.public_key,
                        block_height: op.block_height as u64,
                        op_vtxindex: op.vtxindex as u32,
                    });
                }
            }
        }

        // no-op on UserBurnSupport ops are not supported / produced at this point.
        self.last_burn_block = Some(block_snapshot);

        last_sortitioned_block.map(|x| x.0)
    }
}

impl NeonGenesisNode {
    /// Instantiate and initialize a new node, given a config
    pub fn new(
        config: Config,
        mut event_dispatcher: EventDispatcher,
        burnchain: Burnchain,
        boot_block_exec: Box<dyn FnOnce(&mut ClarityTx) -> ()>,
    ) -> Self {
        let keychain = Keychain::default(config.node.seed.clone());
        let initial_balances = config
            .initial_balances
            .iter()
            .map(|e| (e.address.clone(), e.amount))
            .collect();

        let mut boot_data =
            ChainStateBootData::new(&burnchain, initial_balances, Some(boot_block_exec));

        // do the initial open!
        let (_chain_state, receipts) = match StacksChainState::open_and_exec(
            config.is_mainnet(),
            config.burnchain.chain_id,
            &config.get_chainstate_path(),
            Some(&mut boot_data),
            config.block_limit.clone(),
        ) {
            Ok(res) => res,
            Err(err) => panic!(
                "Error while opening chain state at path {}: {:?}",
                config.get_chainstate_path(),
                err
            ),
        };

        event_dispatcher.process_boot_receipts(receipts);

        Self {
            keychain,
            config,
            event_dispatcher,
            burnchain,
        }
    }

    pub fn into_initialized_leader_node(
        self,
        burnchain_tip: BurnchainTip,
        blocks_processed: BlocksProcessedCounter,
        coord_comms: CoordinatorChannels,
        sync_comms: PoxSyncWatchdogComms,
        attachments_rx: Receiver<HashSet<AttachmentInstance>>,
    ) -> InitializedNeonNode {
        let config = self.config;
        let keychain = self.keychain;
        let event_dispatcher = self.event_dispatcher;

        InitializedNeonNode::new(
            config,
            keychain,
            event_dispatcher,
            Some(burnchain_tip),
            true,
            blocks_processed,
            coord_comms,
            sync_comms,
            self.burnchain,
            attachments_rx,
        )
    }

    pub fn into_initialized_node(
        self,
        burnchain_tip: BurnchainTip,
        blocks_processed: BlocksProcessedCounter,
        coord_comms: CoordinatorChannels,
        sync_comms: PoxSyncWatchdogComms,
        attachments_rx: Receiver<HashSet<AttachmentInstance>>,
    ) -> InitializedNeonNode {
        let config = self.config;
        let keychain = self.keychain;
        let event_dispatcher = self.event_dispatcher;

        InitializedNeonNode::new(
            config,
            keychain,
            event_dispatcher,
            Some(burnchain_tip),
            false,
            blocks_processed,
            coord_comms,
            sync_comms,
            self.burnchain,
            attachments_rx,
        )
    }
}<|MERGE_RESOLUTION|>--- conflicted
+++ resolved
@@ -1506,15 +1506,10 @@
         let sunset_burn = burnchain.expected_sunset_burn(burn_block.block_height + 1, burn_fee_cap);
         let rest_commit = burn_fee_cap - sunset_burn;
 
-<<<<<<< HEAD
         let commit_outs = if burn_block.block_height + 1 < burnchain.pox_constants.sunset_end
             && !burnchain.is_in_prepare_phase(burn_block.block_height + 1)
         {
-            RewardSetInfo::into_commit_outs(recipients, false)
-=======
-        let commit_outs = if burn_block.block_height + 1 < burnchain.pox_constants.sunset_end {
             RewardSetInfo::into_commit_outs(recipients, config.is_mainnet())
->>>>>>> a7c78d4e
         } else {
             vec![StacksAddress::burn_address(false)]
         };
