--- conflicted
+++ resolved
@@ -697,8 +697,9 @@
                     rbf_fee_increment: burnchain
                         .rbf_fee_increment
                         .unwrap_or(default_burnchain_config.rbf_fee_increment),
-<<<<<<< HEAD
+                    // will be overwritten below
                     epochs: default_burnchain_config.epochs,
+                    ast_precheck_size_height: burnchain.ast_precheck_size_height,
                     pox_2_activation: burnchain
                         .pox_2_activation
                         .or(default_burnchain_config.pox_2_activation),
@@ -709,13 +710,6 @@
                     if let BitcoinNetworkType::Mainnet = result.get_bitcoin_network().1 {
                         return Err("PoX-2 Activation height is not configurable in mainnet".into());
                     }
-=======
-                    epochs: match burnchain.epochs {
-                        Some(epochs) => Some(epochs),
-                        None => default_burnchain_config.epochs,
-                    },
-                    ast_precheck_size_height: burnchain.ast_precheck_size_height,
->>>>>>> 9d897256
                 }
 
                 if let Some(ref conf_epochs) = burnchain.epochs {
@@ -748,12 +742,10 @@
                 probability_pick_no_estimate_tx: miner
                     .probability_pick_no_estimate_tx
                     .unwrap_or(miner_default_config.probability_pick_no_estimate_tx),
-<<<<<<< HEAD
                 block_reward_recipient: miner.block_reward_recipient.as_ref().map(|c| {
                     PrincipalData::parse(&c)
                         .expect(&format!("FATAL: not a valid principal identifier: {}", c))
                 }),
-=======
                 wait_for_block_download: miner_default_config.wait_for_block_download,
                 nonce_cache_size: miner
                     .nonce_cache_size
@@ -761,7 +753,6 @@
                 candidate_retry_cache_size: miner
                     .candidate_retry_cache_size
                     .unwrap_or(miner_default_config.candidate_retry_cache_size),
->>>>>>> 9d897256
             },
             None => miner_default_config,
         };
@@ -1199,11 +1190,8 @@
     /// Custom override for the definitions of the epochs. This will only be applied for testnet and
     /// regtest nodes.
     pub epochs: Option<Vec<StacksEpoch>>,
-<<<<<<< HEAD
     pub pox_2_activation: Option<u32>,
-=======
     pub ast_precheck_size_height: Option<u64>,
->>>>>>> 9d897256
 }
 
 impl BurnchainConfig {
@@ -1232,11 +1220,8 @@
             block_commit_tx_estimated_size: BLOCK_COMMIT_TX_ESTIM_SIZE,
             rbf_fee_increment: DEFAULT_RBF_FEE_RATE_INCREMENT,
             epochs: None,
-<<<<<<< HEAD
             pox_2_activation: None,
-=======
             ast_precheck_size_height: None,
->>>>>>> 9d897256
         }
     }
 
@@ -1301,13 +1286,9 @@
     pub block_commit_tx_estimated_size: Option<u64>,
     pub rbf_fee_increment: Option<u64>,
     pub max_rbf: Option<u64>,
-<<<<<<< HEAD
     pub epochs: Option<Vec<StacksEpochConfigFile>>,
     pub pox_2_activation: Option<u32>,
-=======
-    pub epochs: Option<Vec<StacksEpoch>>,
     pub ast_precheck_size_height: Option<u64>,
->>>>>>> 9d897256
 }
 
 #[derive(Clone, Debug, Default)]
@@ -1712,15 +1693,12 @@
     pub subsequent_attempt_time_ms: u64,
     pub microblock_attempt_time_ms: u64,
     pub probability_pick_no_estimate_tx: u8,
-<<<<<<< HEAD
     pub block_reward_recipient: Option<PrincipalData>,
-=======
     /// Wait for a downloader pass before mining.
     /// This can only be disabled in testing; it can't be changed in the config file.
     pub wait_for_block_download: bool,
     pub nonce_cache_size: u64,
     pub candidate_retry_cache_size: u64,
->>>>>>> 9d897256
 }
 
 impl MinerConfig {
@@ -1731,13 +1709,10 @@
             subsequent_attempt_time_ms: 30_000,
             microblock_attempt_time_ms: 30_000,
             probability_pick_no_estimate_tx: 5,
-<<<<<<< HEAD
             block_reward_recipient: None,
-=======
             wait_for_block_download: true,
             nonce_cache_size: 10_000,
             candidate_retry_cache_size: 10_000,
->>>>>>> 9d897256
         }
     }
 }
@@ -1844,12 +1819,9 @@
     pub subsequent_attempt_time_ms: Option<u64>,
     pub microblock_attempt_time_ms: Option<u64>,
     pub probability_pick_no_estimate_tx: Option<u8>,
-<<<<<<< HEAD
     pub block_reward_recipient: Option<String>,
-=======
     pub nonce_cache_size: Option<u64>,
     pub candidate_retry_cache_size: Option<u64>,
->>>>>>> 9d897256
 }
 
 #[derive(Clone, Deserialize, Default, Debug)]
